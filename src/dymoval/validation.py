--- conflicted
+++ resolved
@@ -1,1620 +1,1615 @@
-"""Module containing everything related to validation."""
-
-# The following is needed when there are methods that return instance of the
-# class itself.
-# TODO If you remove python 3.10 remove typing_extensions as Self in typing is
-# part of the standard python package starting from 3.11
-try:
-    from typing import Self
-except ImportError:
-    from typing_extensions import Self  # noqa
-
-import matplotlib
-
-import numpy as np
-import pandas as pd
-from matplotlib import pyplot as plt
-from copy import deepcopy
-import scipy.signal as signal
-from .config import (
-    COLORMAP,
-    Statistic_type,
-    STATISTIC_TYPE,
-    SIGNAL_KEYS,
-    is_latex_installed,
-)
-from .utils import (
-    is_interactive_shell,
-    factorize,
-    difference_lists_of_str,
-    str2list,
-)
-
-from .dataset import Dataset, Signal, validate_signals
-from typing import List, Tuple, Dict, Literal, Any
-from dataclasses import dataclass
-
-__all__ = [
-    "XCorrelation",
-    "rsquared",
-    "whiteness_level",
-    "ValidationSession",
-]
-
-
-@dataclass
-class XCorrelation:
-    # You have to manually write the type in TypedDicts docstrings
-    # and you have to exclude them in the :automodule:
-    """Type used to store MIMO cross-correlations.
-
-
-    Attributes
-    ----------
-    values: np.ndarray
-        Values of the correlation tensor.
-        It is a *Nxpxq* tensor, where *p* is the dimension of the first signals,
-        *q* is the dimension of the second signal and *N* is the number of lags.
-
-    Return the normalized cross-correlation of two MIMO signals.
-
-    If X = Y then it return the normalized auto-correlation of X.
-
-    Parameters
-    ----------
-    name :
-        The XCorrelation name.
-    X :
-        MIMO signal realizations expressed as `Nxp` 2D array
-        of `N` observations of `p` signals.
-    Y :
-        MIMO signal realizations expressed as `Nxq` 2D array
-        of `N` observations of `q` signals.
-    """
-
-    def __init__(
-        self,
-        name: str,
-        X: np.ndarray,
-        Y: np.ndarray | None = None,
-        nlags: int | None = None,
-        local_statistic: Statistic_type = "mean",
-        local_weights: np.ndarray | None = None,  # shall be a 1D vector
-        global_statistic: Statistic_type = "max",
-        global_weights: np.ndarray | None = None,
-    ) -> None:
-
-        def _init_tensor(
-            X: np.ndarray,
-            Y: np.ndarray,
-            nlags: int | None = None,
-        ) -> Any:
-            if X.ndim == 1:
-                X = X.reshape(len(X), 1)
-            if Y.ndim == 1:
-                Y = Y.reshape(len(Y), 1)
-            p = X.shape[1]
-            q = Y.shape[1]
-
-            # Input validation
-            if global_weights is not None:
-                val = (
-                    "number_of_outputs * number_of_outputs"
-                    if (np.allclose(X, Y) or Y is None)
-                    else "number_of_inputs * number_of_outputs"
-                )
-                if global_weights.size != p * q:
-                    raise ValueError(
-                        f"Length of 'global_weights' must be equal to '{val}'"
-                    )
-
-            all_lags = signal.correlation_lags(len(X), len(Y))
-            Rxy = np.zeros([len(all_lags), p, q])
-            for ii in range(p):
-                for jj in range(q):
-                    # Classic correlation definition from Probability.
-                    # Rxy = E[(X-mu_x)^T(Y-mu_y))]/(sigma_x*sigma_y),
-                    # check normalized cross-correlation for stochastic processes on Wikipedia.
-                    # Nevertheless, the cross-correlation is in-fact the same as E[].
-                    # More specifically, the cross-correlation generate a sequence
-                    # [E[XY(\tau=0))] E[XY(\tau=1))], ...,E[XY(\tau=N))]] and this is
-                    # the reason why in the computation below we use signal.correlation.
-                    #
-                    # Another way of seeing it, is that to secure that the cross-correlation
-                    # is always between -1 and 1, we "normalize" the observations X and Y
-                    # Google for "Standard score"
-                    #
-                    # At the end, for each pair (ii,jj) you have Rxy = r_{x_ii,y_jj}(\tau), therefore
-                    # for each (ii,jj) we compute a correlation.
-                    Rxy[:, ii, jj] = signal.correlate(
-                        (X[:, ii] - np.mean(X[:, ii])) / np.std(X[:, ii]),
-                        (Y[:, jj] - np.mean(Y[:, jj])) / np.std(Y[:, jj]),
-                    ) / min(len(X), len(Y))
-
-            # Trim the cross-correlation results if the user wants less lags
-            if local_weights is not None:
-                num_lags = (
-                    local_weights.size
-                    if local_weights.size < all_lags.size
-                    else all_lags.size
-                )
-            elif nlags is not None:
-                num_lags = nlags if nlags < all_lags.size else all_lags.size
-            else:
-                num_lags = all_lags.size
-
-            # Actual trim
-            half_lags = num_lags // 2
-            is_odd = 1 if num_lags % 2 == 1 else 0
-            lags: np.ndarray = np.arange(-half_lags, half_lags + is_odd)
-            mid_point = Rxy.shape[0] // 2
-            Rxy = Rxy[
-                mid_point - half_lags : mid_point + half_lags + is_odd,
-                :,
-                :,
-            ]
-
-            return Rxy, lags
-
-        def _whiteness_level(
-            local_statistic: Statistic_type = "mean",
-            local_weights: np.ndarray | None = None,  # shall be a 1D vector
-            global_statistic: Statistic_type = "max",
-            global_weights: np.ndarray | None = None,
-        ) -> Any:
-
-            # MAIN whiteness level =================================
-            R = self.values
-            num_lags = R.shape[0]  # Number of lags
-            nrows = R.shape[1]  # Number of rows
-            ncols = R.shape[2]  # Number of columns
-            lags0_idx = np.nonzero(self.lags == 0)[0][0]
-
-            # Fix locals weights
-            W_local = (
-                np.ones(num_lags) if local_weights is None else local_weights
-            )
-
-            # fix global weights
-            W_global = (
-                np.ones(nrows * ncols)
-                if global_weights is None
-                else global_weights
-            )
-
-            # Build the R_matrix by computing the statistic of each scalar
-            # cross-correlation (local)
-            R_matrix = np.zeros((nrows, ncols))
-            for ii in range(nrows):
-                for jj in range(ncols):
-                    if ii == jj and self.kind == "auto-correlation":
-                        # Remove auto-correlation values at lag = 0
-                        W = np.delete(W_local, lags0_idx)
-                        rij_tau = np.delete(R[:, ii, jj], lags0_idx)
-                    else:
-                        W = W_local
-                        rij_tau = R[:, ii, jj]
-
-                    R_matrix[ii, jj] = compute_statistic(
-                        statistic=local_statistic,
-                        weights=W,
-                        data=rij_tau,
-                    )
-
-            # Compute the overall statistic of the resulting matrix
-            whiteness_level = compute_statistic(
-                statistic=global_statistic,
-                weights=W_global,
-                data=R_matrix,
-            )
-<<<<<<< HEAD
-            # TODO: return also R_matrix or add a 'partial' argument
-            return whiteness_level
-=======
-            return whiteness_level, R_matrix
->>>>>>> 74b04f03
-
-        # =========================================
-        # Attributes
-        # =========================================
-        self.name: str = name
-        if Y is None or np.array_equal(X, Y):
-            self.values, self.lags = _init_tensor(X, X, nlags)
-            self.kind = "auto-correlation"
-        else:
-            self.values, self.lags = _init_tensor(X, Y, nlags)
-            self.kind = "cross-correlation"
-
-        self._local_statistics = local_statistic
-        self._local_weights = local_weights
-        self._global_statistics = global_statistic
-        self._global_weights = global_weights
-        self.whiteness, self.R_matrix = _whiteness_level(
-            local_statistic=local_statistic,
-            local_weights=local_weights,
-            global_statistic=global_statistic,
-            global_weights=global_weights,
-        )
-
-        """Lags of the cross-correlation.
-        It is a vector of length *N*, where *N* is the number of lags."""
-
-    def __repr__(self) -> str:
-        # Save existing settings
-        # np_options = np.get_printoptions()
-        # pd_options = pd.options.display.float_format
-
-        # np.set_printoptions(precision=NUM_DECIMALS, suppress=True)
-        # pd.options.display.float_format = lambda x: f"{x:.{NUM_DECIMALS}f}"
-        repr_str = (
-            f"XCorrelation tensor name: {self.name}\n"
-            f"type: {self.kind}\n"
-            f"local statistic: {self._local_statistics}\n"
-            f"local weights: {self._local_weights}\n"
-            f"global statistic: {self._global_statistics}\n"
-            f"global weights: {self._global_weights}\n"
-            f"num lags: {self.lags.size}\n"
-            f"whiteness: {self.whiteness}\n"
-        )
-
-        # try:
-        #     if self.values is not None:
-        #         repr_str = repr(self.values)
-        #     if self.whiteness is not None:
-        #         repr_str = repr(self.whiteness)
-        #     if self.R_matrix is not None:
-        #         repr_str = repr(self.R_matrix)
-        # finally:
-        #     np.set_printoptions(**np_options)
-        # pd.reset_option("display.-float_format")
-
-        return repr_str
-
-    def plot(self) -> matplotlib.figure.Figure:
-        p = self.values.shape[1]
-        q = self.values.shape[2]
-        fig, ax = plt.subplots(p, q, sharex=True, squeeze=False)
-        plt.setp(ax, ylim=(-1.2, 1.2))
-
-        for ii in range(p):
-            for jj in range(q):
-                if is_latex_installed:
-                    title_acorr = rf"$\hat r_{{\epsilon_{ii}\epsilon_{jj}}}$"
-                    title_xcorr = rf"$\hat r_{{u_{ii}\epsilon_{jj}}}$"
-                else:
-                    title_acorr = rf"r_eps{ii}eps{jj}$"
-                    title_xcorr = rf"r_u{ii}eps{jj}$"
-                title = (
-                    title_acorr
-                    if self.kind == "auto-correlation"
-                    else title_xcorr
-                )
-                ax[ii, jj].plot(
-                    self.lags,
-                    self.values[:, ii, jj],
-                    label=self.name,
-                )
-                ax[ii, jj].grid(True)
-                ax[ii, jj].set_xlabel("Lags")
-                ax[ii, jj].set_title(title)
-                if self.name != "":
-                    ax[ii, jj].legend()
-        fig.suptitle(f"{self.kind}")
-
-        if is_interactive_shell():
-            fig.show()
-        else:
-            plt.show()
-
-        return fig
-
-
-def compute_statistic(
-    statistic: Statistic_type,
-    weights: np.ndarray,
-    data: np.ndarray,
-) -> Any:
-    """DOCSTRING
-
-    If data.shape dimension is greater than 1 it will be flatten to a 1D array.
-
-    """
-
-    if len(data.shape) > 1:
-        data = data.flatten()
-
-    if weights is None:
-        weights = np.ones(data.size)
-
-    if statistic == "quadratic":
-        result = data.T @ np.diag(weights) @ data / np.sum(weights)
-    elif statistic == "max":
-        result = np.max(np.abs(weights.T * data)) / np.sum(
-            weights
-        )  # Use weights if weights is provided
-    elif statistic == "mean":
-        result = np.sum(weights * data) / np.sum(weights)
-    elif statistic == "std":
-        # Calculate weighted mean
-        weighted_mean_tmp = np.sum(weights * data) / np.sum(
-            weights
-        )  # No need for data.size
-        # Calculate weighted variance
-        weighted_variance = np.sum(
-            weights * (data - weighted_mean_tmp) ** 2
-        ) / np.sum(
-            weights
-        )  # No need for data.size
-        result = np.sqrt(weighted_variance)  # Standard deviation
-    else:
-        raise ValueError(f"'statistic' must be one of [{STATISTIC_TYPE}]")
-    return result
-
-
-def rsquared(x: np.ndarray, y: np.ndarray) -> float:
-    """
-    Return the :math:`R^2` value of two signals.
-
-    Signals can be MIMO.
-
-    Parameters
-    ----------
-    x :
-        First input signal.
-    y :
-        Second input signal.
-
-    Raises
-    ------
-    IndexError
-        If x and y don't have the same number of samples.
-    """
-
-    if x.shape != y.shape:
-        raise IndexError("Arguments must have the same shape.")
-    eps = x - y
-    # Compute r-square fit (%)
-    x_mean = np.mean(x, axis=0)
-    r2 = (
-        1.0 - np.linalg.norm(eps, 2) ** 2 / np.linalg.norm(x - x_mean, 2) ** 2
-    ) * 100
-    return r2  # type: ignore
-
-
-def whiteness_level(
-    data: np.ndarray,
-    nlags: int | None = None,
-    local_statistic: Statistic_type = "mean",
-    local_weights: np.ndarray | None = None,  # shall be a 1D vector
-    global_statistic: Statistic_type = "max",
-    global_weights: np.ndarray | None = None,
-) -> tuple[np.floating, np.ndarray, XCorrelation]:
-    # Convert signals into XCorrelation tensors and compute the
-    # whiteness_level
-
-    # TODO Input validation
-    # Check that the global_weights length is equal to p * q
-
-    # Compute correlation tensor from input signals
-    if local_weights is None:
-        num_lags = None
-    elif nlags is None:
-        num_lags = local_weights.shape[0]
-    else:
-        num_lags = nlags
-
-    Rxx = XCorrelation(
-        "",
-        X=data,
-        Y=None,
-        nlags=num_lags,
-        local_statistic=local_statistic,
-        local_weights=local_weights,
-        global_statistic=global_statistic,
-        global_weights=global_weights,
-    )
-
-    return Rxx.whiteness, Rxx.R_matrix, Rxx
-
-
-@dataclass
-class ValidationSession:
-    # TODO: Save validation session.
-    """The *ValidationSession* class is used to validate models against a given dataset.
-
-    A *ValidationSession* object is instantiated from a :ref:`Dataset` object.
-    A validation session *name* shall be also provided.
-
-    Multiple simulation results can be appended to the same *ValidationSession* instance,
-    but for each ValidationSession instance only a :ref:`Dataset` object is condsidered.
-
-    If the :ref:`Dataset` object changes,
-    it is recommended to create a new *ValidationSession* instance.
-    """
-
-    def __init__(
-        self,
-        name: str,
-        validation_dataset: Dataset,
-        nlags: int | None = None,
-        input_nlags: int | None = None,
-        # input auto-correlation
-        input_local_statistic_name_1st: Statistic_type = "mean",
-        input_global_statistic_name_1st: Statistic_type = "max",
-        input_local_statistic_name_2nd: Statistic_type = "max",
-        input_global_statistic_name_2nd: Statistic_type = "max",
-        input_local_weights: np.ndarray | None = None,
-        input_global_weights: np.ndarray | None = None,
-        # residuals auto-correlation
-        acorr_local_statistic_name_1st: Statistic_type = "mean",
-        acorr_global_statistic_name_1st: Statistic_type = "max",
-        acorr_local_statistic_name_2nd: Statistic_type = "max",
-        acorr_global_statistic_name_2nd: Statistic_type = "max",
-        acorr_local_weights: np.ndarray | None = None,
-        acorr_global_weights: np.ndarray | None = None,
-        # input-residuals cross-Correlation
-        xcorr_local_statistic_name_1st: Statistic_type = "mean",
-        xcorr_global_statistic_name_1st: Statistic_type = "max",
-        xcorr_local_statistic_name_2nd: Statistic_type = "max",
-        xcorr_global_statistic_name_2nd: Statistic_type = "max",
-        xcorr_local_weights: np.ndarray | None = None,
-        xcorr_global_weights: np.ndarray | None = None,
-    ) -> None:
-        # Once you created a ValidationSession you should not change the validation dataset.
-        # Create another ValidationSession with another validation dataset
-        # By using the constructors, you should have no types problems because the check is done there.
-
-        # =============================================
-        # Class attributes
-        # ============================================
-
-        self._Dataset: Dataset = validation_dataset
-        """The reference :ref:`Dataset` object."""
-
-        # Simulation based
-        self.name: str = name  #: The validation session name.
-
-        self._simulations_values: pd.DataFrame = pd.DataFrame(
-            index=validation_dataset.dataset.index, columns=[[], [], []]
-        )
-        """The appended simulation results.
-        This attribute is automatically set through
-        :py:meth:`~dymoval.validation.ValidationSession.append_simulation`
-        and it should be considered as a *read-only* attribute."""
-
-        self._auto_correlation_tensors: dict[str, XCorrelation] = {}
-        """The auto-correlation tensors.
-        This attribute is automatically set
-        and it should be considered as a *read-only* attribute."""
-
-        self._cross_correlation_tensors: dict[str, XCorrelation] = {}
-        """The cross-correlation tensors.
-        This attribute is automatically set
-        and it should be considered as a *read-only* attribute."""
-
-        # =========== Input management =======================
-        if input_local_weights is not None:
-            self._input_nlags = input_local_weights.size
-        elif input_nlags is not None:
-            self._input_nlags = input_nlags
-        else:
-            n = self._Dataset.dataset.shape[0]
-            self._input_nlags = signal.correlation_lags(n, n).size
-
-        self._input_local_statistic_name_1st = input_local_statistic_name_1st
-        self._input_global_statistic_name_1st = input_global_statistic_name_1st
-        self._input_local_statistic_name_2nd = input_local_statistic_name_2nd
-        self._input_global_statistic_name_2nd = input_global_statistic_name_2nd
-        self._input_local_weights = input_local_weights
-        self._input_global_weights = input_global_weights
-
-        Ruu_whiteness_1st, _, Ruu = whiteness_level(
-            self._Dataset.dataset["INPUT"].to_numpy(),
-            nlags=self._input_nlags,
-            local_statistic=self._input_local_statistic_name_1st,
-            local_weights=self._input_local_weights,
-            global_statistic=self._input_global_statistic_name_1st,
-            global_weights=self._input_global_weights,
-        )
-        Ruu_whiteness_2nd = whiteness_level(
-            self._Dataset.dataset["INPUT"].to_numpy(),
-            nlags=self._input_nlags,
-            local_statistic=self._input_local_statistic_name_2nd,
-            local_weights=self._input_local_weights,
-            global_statistic=self._input_global_statistic_name_2nd,
-            global_weights=self._input_global_weights,
-        )[0]
-
-        self._input_acorr_tensor = Ruu
-        self._input_acorr_whiteness_1st = Ruu_whiteness_1st
-        self._input_acorr_whiteness_2nd = Ruu_whiteness_2nd
-
-        # nlags: pick the minumum of the lengths between acorr_local_weights and
-        # xcorr_local_weights.
-        # If not specifies, take the argument nlags
-        # If nothing specified, then just pick the full length lags
-        if acorr_local_weights is None and xcorr_local_weights is not None:
-            self._nlags = xcorr_local_weights.size
-        elif acorr_local_weights is not None and xcorr_local_weights is None:
-            self._nlags = acorr_local_weights.size
-        elif (
-            acorr_local_weights is not None and xcorr_local_weights is not None
-        ):
-            self._nlags = min(
-                acorr_local_weights.size, xcorr_local_weights.size
-            )
-        elif nlags is not None:
-            self._nlags = nlags
-        else:
-            n = self._Dataset.dataset.shape[0]
-            self._nlags = signal.correlation_lags(n, n).size
-        self._acorr_local_statistic_name_1st = acorr_local_statistic_name_1st
-        self._acorr_global_statistic_name_1st = acorr_global_statistic_name_1st
-        self._acorr_local_statistic_name_2nd = acorr_local_statistic_name_2nd
-        self._acorr_global_statistic_name_2nd = acorr_global_statistic_name_2nd
-        self._acorr_local_weights = acorr_local_weights
-        self._acorr_global_weights = acorr_global_weights
-
-        self._xcorr_local_statistic_name_1st = xcorr_local_statistic_name_1st
-        self._xcorr_global_statistic_name_1st = xcorr_global_statistic_name_1st
-        self._xcorr_local_statistic_name_2nd = xcorr_local_statistic_name_2nd
-        self._xcorr_global_statistic_name_2nd = xcorr_global_statistic_name_2nd
-        self._xcorr_local_weights = xcorr_local_weights
-        self._xcorr_global_weights = xcorr_global_weights
-
-        # Initialize validation results DataFrame.
-        idx = [
-            f"Input whiteness ({self._input_local_statistic_name_1st}-{self._input_global_statistic_name_1st})",
-            f"Input whiteness ({self._input_local_statistic_name_2nd}-{self._input_global_statistic_name_2nd})",
-            "R-Squared (%)",
-            f"Residuals whiteness ({self._acorr_local_statistic_name_1st}-{self._acorr_global_statistic_name_1st})",
-            f"Residuals whiteness ({self._acorr_local_statistic_name_2nd}-{self._acorr_global_statistic_name_2nd})",
-            f"Input-Res whiteness ({self._xcorr_local_statistic_name_1st}-{self._xcorr_global_statistic_name_1st})",
-            f"Input-Res whiteness ({self._xcorr_local_statistic_name_2nd}-{self._xcorr_global_statistic_name_2nd})",
-        ]
-        self._validation_results: pd.DataFrame = pd.DataFrame(
-            index=idx, columns=[]
-        )
-        """The validation results.
-        This attribute is automatically set
-        and it should be considered as a *read-only* attribute."""
-
-    def __repr__(self) -> str:
-        # Save existing settings
-        # np_options = np.get_printoptions()
-        # pd_options = pd.options.display.float_format
-
-        # np.set_printoptions(precision=NUM_DECIMALS, suppress=True)
-        # pd.options.display.float_format = lambda x: f"{x:.{NUM_DECIMALS}f}"
-
-        repr_str = (
-            f"Validation session name: {self.name}\n\n"
-            f"Validation setup:\n----------------\n"
-            f"Input\n"
-            f"1st statistic: {self._input_local_statistic_name_1st}-{self._input_global_statistic_name_1st}\n"
-            f"2nd statistic: {self._input_local_statistic_name_2nd}-{self._input_global_statistic_name_2nd}\n"
-            f"local weights: {self._input_local_weights}\n"
-            f"global weights: {self._input_global_weights}\n"
-            f"num lags: {self._input_nlags}\n\n"
-            f"Residuals auto-correlation:\n"
-            f"1st statistic: {self._acorr_local_statistic_name_1st}-{self._acorr_global_statistic_name_1st}\n"
-            f"2nd statistic: {self._acorr_local_statistic_name_2nd}-{self._acorr_global_statistic_name_2nd}\n"
-            f"local weights: {self._acorr_local_weights}\n"
-            f"global weights: {self._acorr_global_weights}\n"
-            f"num lags: {self._nlags}\n\n"
-            f"Input-residuals cross-correlation:\n"
-            f"1st statistic: {self._xcorr_local_statistic_name_1st}-{self._xcorr_global_statistic_name_1st}\n"
-            f"2nd statistic: {self._xcorr_local_statistic_name_2nd}-{self._xcorr_global_statistic_name_2nd}\n"
-            f"local weights: {self._xcorr_local_weights}\n"
-            f"global weights: {self._xcorr_global_weights}\n"
-            f"num lags: {self._nlags}\n\n"
-            f"Validation results:\n-------------------\n"
-            f"{self._validation_results}\n"
-        )
-
-        # try:
-        #     if self.validation_results is not None:
-        #         repr_str = repr(self.validation_results)
-        #     if self.simulations_results is not None:
-        #         repr_str = repr(self.simulations_values)
-        # finally:
-        #     np.set_printoptions(**np_options)
-        #     pd.reset_option("display.float_format")
-
-        return repr_str
-
-    # ========== All attributes are read-only ====================
-    @property
-    def dataset(self) -> Dataset:
-        return self._Dataset
-
-    def simulations_values(self) -> pd.DataFrame:
-        return self._simulations_values
-
-    @property
-    def simulations_names(self) -> list[str]:
-        """Return a list of names of the stored simulations."""
-        return list(self._simulations_values.columns.levels[0])
-
-    # @property
-    # def _input_acorr_tensors(self) -> XCorrelation:
-    #     return self._input_acorr_tensor
-
-    # @property
-    # def _input_local_weights(self) -> np.ndarray | None:
-    #     return self._input_local_weights
-
-    # @property
-    # def _input_global_weights(self) -> np.ndarray | None:
-    #     return self._input_global_weights
-
-    # @property
-    # def input_nlags(self) -> int:
-    #     return self._input_nlags
-
-    # @property
-    # def nlags(self) -> int:
-    #     return self._nlags
-
-    # @property
-    # def _acorr_local_weights(self) -> np.ndarray | None:
-    #     return self._acorr_local_weights
-
-    # @property
-    # def _acorr_global_weights(self) -> np.ndarray | None:
-    #     return self._acorr_global_weights
-
-    # @property
-    # def _xcorr_local_weights(self) -> np.ndarray | None:
-    #     return self._xcorr_local_weights
-
-    # @property
-    # def _xcorr_global_weights(self) -> np.ndarray | None:
-    #     return self._xcorr_global_weights
-
-    def validation_values(self, sim_name: str) -> Any:
-        keys = [
-            "Ruu_whiteness_1st",
-            "Ruu_whiteness_2nd",
-            "r2",
-            "Ree_whiteness_1st",
-            "Ree_whiteness_2nd",
-            "Rue_whiteness_1st",
-            "Rue_whiteness_2nd",
-        ]
-        vals = self._validation_results[sim_name].to_numpy()
-        return dict(zip(keys, vals))
-
-    def _append_validation_results(
-        self,
-        sim_name: str,
-    ) -> None:
-        # Extact dataset output values
-        df_val = self._Dataset.dataset
-        y_values = df_val["OUTPUT"].to_numpy()
-        u_values = df_val["INPUT"].to_numpy()
-
-        # Simulation results
-        y_sim_values = self._simulations_values[sim_name].to_numpy()
-
-        # Residuals
-        eps = y_values - y_sim_values
-
-        if np.allclose(eps, 0.0):
-            raise ValueError(
-                "Simulation outputs are identical to measured outputs. Are you cheating?"
-            )
-
-        # rsquared and various statistics
-        r2 = rsquared(y_values, y_sim_values)
-        # Here I can do it at once
-        Ree_whiteness_1st, _, Ree = whiteness_level(
-            eps,
-            nlags=self._nlags,
-            local_statistic=self._acorr_local_statistic_name_1st,
-            local_weights=self._acorr_local_weights,
-            global_statistic=self._acorr_global_statistic_name_1st,
-            global_weights=self._acorr_global_weights,
-        )
-        Ree_whiteness_2nd = whiteness_level(
-            eps,
-            nlags=self._nlags,
-            local_statistic=self._acorr_local_statistic_name_2nd,
-            local_weights=self._acorr_local_weights,
-            global_statistic=self._acorr_global_statistic_name_2nd,
-            global_weights=self._acorr_global_weights,
-        )[0]
-        # Here I cannot.
-        Rue = XCorrelation(
-            "Rue",
-            u_values,
-            eps,
-            nlags=self._nlags,
-            local_statistic=self._xcorr_local_statistic_name_1st,
-            local_weights=self._xcorr_local_weights,
-            global_statistic=self._xcorr_global_statistic_name_1st,
-            global_weights=self._xcorr_global_weights,
-        )
-
-        Rue_whiteness_1st = Rue.whiteness
-        Rue_whiteness_2nd = XCorrelation(
-            "Rue",
-            u_values,
-            eps,
-            nlags=self._nlags,
-            local_statistic=self._xcorr_local_statistic_name_2nd,
-            local_weights=self._xcorr_local_weights,
-            global_statistic=self._xcorr_global_statistic_name_2nd,
-            global_weights=self._xcorr_global_weights,
-        ).whiteness
-
-        self._auto_correlation_tensors[sim_name] = Ree
-        self._cross_correlation_tensors[sim_name] = Rue
-        self._validation_results[sim_name] = [
-            self._input_acorr_whiteness_1st,
-            self._input_acorr_whiteness_2nd,
-            r2,
-            Ree_whiteness_1st,
-            Ree_whiteness_2nd,
-            Rue_whiteness_1st,
-            Rue_whiteness_2nd,
-        ]
-
-    def _sim_list_validate(self) -> None:
-        if not self.simulations_names:
-            raise KeyError(
-                "The simulations list looks empty. "
-                "Check the available simulation names with 'simulations_namess()'"
-            )
-
-    def _simulation_validation(
-        self, sim_name: str, y_names: list[str], y_data: np.ndarray
-    ) -> None:
-        if len(y_names) != len(set(y_names)):
-            raise ValueError("Signals name must be unique.")
-        if (
-            not self._simulations_values.empty
-            and sim_name in self.simulations_names
-        ):
-            raise ValueError(
-                f"Simulation name '{sim_name}' already exists. \n"
-                "HINT: check the loaded simulations names with"
-                "'simulations_names' method."
-            )
-        if len(set(y_names)) != len(
-            set(self._Dataset.dataset["OUTPUT"].columns)
-        ):
-            raise IndexError(
-                "The number of outputs of your simulation must be equal to "
-                "the number of outputs in the dataset AND "
-                "the name of each simulation output shall be unique."
-            )
-        if not isinstance(y_data, np.ndarray):
-            raise ValueError(
-                "The type the input signal values must be a numpy ndarray."
-            )
-        if len(y_names) not in y_data.shape:
-            raise IndexError(
-                "The number of labels and the number of signals must be the same."
-            )
-        if len(y_data) != len(self._Dataset.dataset["OUTPUT"].values):
-            raise IndexError(
-                "The length of the input signal must be equal to the length "
-                "of the other signals in the Dataset."
-            )
-
-    def plot_simulations(
-        self,
-        # Cam be a positional or a keyword arg
-        list_sims: str | list[str] | None = None,
-        dataset: Literal["in", "out", "both"] | None = None,
-        layout: Literal["constrained", "compressed", "tight", "none"] = "tight",
-        ax_height: float = 1.8,
-        ax_width: float = 4.445,
-    ) -> matplotlib.figure.Figure:
-        """Plot the stored simulation results.
-
-        Possible values of the parameters describing the plot aesthetics,
-        such as the *linecolor_input* or the *alpha_output*,
-        are the same for the corresponding *plot* function of *matplotlib*.
-
-        You are free to manipulate the returned figure as you want by using any
-        method of the class `matplotlib.figure.Figure`.
-
-        Please, refer to *matplotlib* docs for more info.
-
-
-        Example
-        -------
-        >>> fig = vs.plot_simulations() # ds is a dymoval ValidationSession object
-        # The following are methods of the class `matplotlib.figure.Figure`
-        >>> fig.set_size_inches(10,5)
-        >>> fig.set_layout_engine("constrained")
-        >>> fig.savefig("my_plot.svg")
-
-
-        Parameters
-        ----------
-        list_sims:
-            List of simulation names.
-        dataset:
-            Specify whether the dataset shall be datasetped to the simulations results.
-
-            - **in**: dataset only the input signals of the dataset.
-            - **out**: dataset only the output signals of the dataset.
-            - **both**: dataset both the input and the output signals of the dataset.
-
-        layout:
-            Figure layout.
-        ax_height:
-            Approximative height (inches) of each subplot.
-        ax_width:
-            Approximative width (inches) of each subplot.
-        """
-        # TODO: could be refactored
-        # It uses the left axis for the simulation results and the dataset output.
-        # If the dataset input is overlapped, then we use the right axes.
-        # However, if the number of inputs "p" is greater than the number of
-        # outputs "q", we use the left axes of the remaining p-q axes since
-        # there is no need to create a pair of axes only for one extra signal.
-
-        # ================================================================
-        # Validate and arrange the plot setup.
-        # ================================================================
-        # check if the sim list is empty
-        self._sim_list_validate()
-
-        # Check the passed list of simulations is non-empty.
-        # or that the passed name actually exist
-        if not list_sims:
-            list_sims = self.simulations_names
-        else:
-            list_sims = str2list(list_sims)
-            sim_not_found = difference_lists_of_str(
-                list_sims, self.simulations_names
-            )
-            if sim_not_found:
-                raise KeyError(
-                    f"Simulation {sim_not_found} not found. "
-                    "Check the available simulations names with 'simulations_namess()'"
-                )
-
-        # Now we start
-        vs = self
-        ds_val = self._Dataset
-        df_val = ds_val.dataset
-        df_sim = self._simulations_values
-        p = len(df_val["INPUT"].columns.get_level_values("names"))
-        q = len(df_val["OUTPUT"].columns.get_level_values("names"))
-        # ================================================================
-        # Arrange the figure
-        # ================================================================
-        # Arange figure
-        fig = plt.figure()
-        cmap = plt.get_cmap(COLORMAP)
-        if dataset == "in" or dataset == "both":
-            n = max(p, q)
-        else:
-            n = q
-        nrows, ncols = factorize(n)
-        grid = fig.add_gridspec(nrows, ncols)
-        # Set a dummy initial axis
-        axes = fig.add_subplot(grid[0])
-
-        # ================================================================
-        # Start the simulations plots
-        # ================================================================
-        # Iterate through all the simulations
-        sims = list(vs.simulations_names)
-        for kk, sim in enumerate(sims):
-            signals_units = vs.simulation_signals_list(sim)
-            for ii, s in enumerate(signals_units):
-                if kk > 0:
-                    # Second (and higher) roundr of simulations
-                    axes = fig.get_axes()[ii]
-                else:
-                    axes = fig.add_subplot(grid[ii], sharex=axes)
-                # Actual plot
-                # labels = columns names
-                df_sim.droplevel(level="units", axis=1).loc[
-                    :, (sim, s[0])
-                ].plot(
-                    subplots=True,
-                    grid=True,
-                    color=cmap(kk),
-                    legend=True,
-                    ylabel=f"({s[1]})",
-                    xlabel=f"{df_val.index.name[0]} ({df_val.index.name[1]})",
-                    ax=axes,
-                )
-            # At the end of the first iteration drop the dummmy axis
-            if kk == 0:
-                fig.get_axes()[0].remove()
-
-        # Add output plots if requested
-        # labels = columns names
-        if dataset == "out" or dataset == "both":
-            signals_units = df_val["OUTPUT"].columns
-            for ii, s in enumerate(signals_units):
-                axes = fig.get_axes()[ii]
-                df_val.droplevel(level="units", axis=1).loc[
-                    :, ("OUTPUT", s[0])
-                ].plot(
-                    subplots=True,
-                    grid=True,
-                    legend=True,
-                    color="gray",
-                    xlabel=f"{df_val.index.name[0]} ({df_val.index.name[1]})",
-                    ax=axes,
-                )
-
-        # Until now, all the axes are on the left side.
-        # Due to that fig.get_axes() returns a list of all axes
-        # and apparently it is not possible to distinguis between
-        # left and right, it is therefore wise to keep track of the
-        # axes on the left side.
-        # Note that len(axes_l) = q, but only until now.
-        # len(axes_l) will change if p>q as we will place the remaining
-        # p-q inputs on the left side axes to save space.
-        axes_l = fig.get_axes()
-
-        # Get labels and handles needed for the legend in all the
-        # axes on the left side.
-        labels_l = []
-        handles_l = []
-        for axes in axes_l:
-            handles, labels = axes.get_legend_handles_labels()
-            labels_l.append(labels)
-            handles_l.append(handles)
-
-        # ===============================================
-        # Input signal handling.
-        # ===============================================
-
-        if dataset == "in" or dataset == "both":
-            signals_units = df_val["INPUT"].columns
-            for ii, s in enumerate(signals_units):
-                # Add a right axes to the existings "q" left axes
-                if ii < q:
-                    # If there are available axes, then
-                    # add a secondary y_axis to it.
-                    axes = fig.get_axes()[ii]
-                    axes_right = axes.twinx()
-                else:
-                    # Otherwise, create a new "left" axis.
-                    # We do this because there is no need of creating
-                    # a pair of two new axes for just one signal
-                    axes = fig.add_subplot(grid[ii], sharex=axes)
-                    axes_right = axes
-                    # Update the list of axis on the left
-                    axes_l.append(axes)
-
-                # Plot.
-                df_val.droplevel(level="units", axis=1).loc[
-                    :, ("INPUT", s[0])
-                ].plot(
-                    subplots=True,
-                    color="gray",
-                    linestyle="--",
-                    ylabel=f"({s[1]})",
-                    xlabel=f"{df_val.index.name[0]} ({df_val.index.name[1]})",
-                    ax=axes_right,
-                )
-
-                # get labels for legend
-                handles, labels = axes_right.get_legend_handles_labels()
-
-                # If there are enough axes, then add an entry to the
-                # existing legend, otherwise append new legend for the
-                # newly added axes.
-                if ii < q:
-                    labels_l[ii] += labels
-                    handles_l[ii] += handles
-                else:
-                    labels_l.append(labels)
-                    handles_l.append(handles)
-                    axes_right.grid(True)
-
-        # ====================================================
-        # Shade NaN:s areas
-        if dataset is not None:
-            ds_val._shade_nans(fig.get_axes())
-
-        # Write the legend by considering only the left axes
-        for ii, ax in enumerate(axes_l):
-            ax.legend(handles_l[ii], labels_l[ii])
-
-        # Title
-        fig.suptitle("Simulations results.")
-
-        # Adjust fig size and layout
-        # nrows = fig.get_axes()[0].get_gridspec().get_geometry()[0]
-        # ncols = fig.get_axes()[0].get_gridspec().get_geometry()[1]
-        fig.set_size_inches(ncols * ax_width, nrows * ax_height + 1.25)
-        fig.set_layout_engine(layout)
-
-        if is_interactive_shell():
-            fig.show()
-        else:
-            plt.show()
-
-        return fig
-
-    # TODO:
-    def trim(
-        self: Self,
-        tin: float | None = None,
-        tout: float | None = None,
-        verbosity: int = 0,
-        **kwargs: Any,
-    ) -> Self:
-        """
-        Trim the Validation session
-        :py:class:`ValidationSession <dymoval.validation.ValidationSession>` object.
-
-        If not *tin* or *tout* are passed, then the selection is
-        made graphically.
-
-        Parameters
-        ----------
-        *signals :
-            Signals to be plotted in case of trimming from a plot.
-        tin :
-            Initial time of the desired time interval
-        tout :
-            Final time of the desired time interval.
-        verbosity :
-            Depending on its level, more or less info is displayed.
-            The higher the value, the higher is the verbosity.
-        **kwargs:
-            kwargs to be passed to the
-            :py:meth:`ValidationSession
-            <dymoval.validation.ValidationSession.plot_simulations>` method.
-
-        """
-        # This function is similar to Dataset.trim
-
-        def _graph_selection(
-            vs: Self,
-            **kwargs: Any,
-        ) -> tuple[float, float]:  # pragma: no cover
-            # Select the time interval graphically
-            # OBS! This part cannot be automatically tested because the it require
-            # manual action from the user (resize window).
-            # Hence, you must test this manually.
-
-            # Get axes from the plot and use them to extract tin and tout
-            figure = vs.plot_simulations(**kwargs)
-            axes = figure.get_axes()
-
-            # Define the selection dictionary
-            selection = {"tin": 0.0, "tout": vs._Dataset.dataset.index[-1]}
-
-            def update_time_interval(ax):  # type:ignore
-                time_interval = ax.get_xlim()
-                selection["tin"], selection["tout"] = time_interval
-                selection["tin"] = max(selection["tin"], 0.0)
-                selection["tout"] = max(selection["tout"], 0.0)
-                print(
-                    f"Updated time interval: {selection['tin']} to {selection['tout']}"
-                )
-
-            # Connect the event handler to the xlim_changed event
-            cid = axes[0].callbacks.connect(
-                "xlim_changed", update_time_interval
-            )
-            fig = axes[0].get_figure()
-            assert fig is not None
-
-            fig.suptitle("Trim the simulation results.")
-
-            # =======================================================
-            # By using this while loop we never give back the control to the
-            # prompt. In this way user is constrained to graphically select a
-            # time interval or to close the figure window if it wants the
-            # control back.
-            # The "event loop" is a programming structure that waits for and
-            # dispatch events and programs. An example below.
-            # An alternative better solution is welcome!
-            try:
-                while fig in [plt.figure(num) for num in plt.get_fignums()]:
-                    plt.pause(0.1)
-            except Exception as e:
-                print(f"An error occurred {e}")
-                plt.close(fig)
-            finally:
-                plt.close(fig)
-
-            # =======================================================
-            axes[0].remove_callback(cid)
-            tin_sel = selection["tin"]
-            tout_sel = selection["tout"]
-
-            return tin_sel, tout_sel
-
-        # =============================================
-        # Trim ValidationSession main function
-        # The user can either pass the pair (tin,tout) or
-        # he/she can select it graphically if nothing has passed
-        # =============================================
-
-        vs = deepcopy(self)
-        # Check if info on (tin,tout) is passed
-        if tin is None and tout is not None:
-            tin_sel = vs._Dataset.dataset.index[0]
-            tout_sel = tout
-        # If only tin is passed, then set tout to the last time sample.
-        elif tin is not None and tout is None:
-            tin_sel = tin
-            tout_sel = vs._Dataset.dataset.index[-1]
-        elif tin is not None and tout is not None:
-            tin_sel = tin
-            tout_sel = tout
-        else:  # pragma: no cover
-            tin_sel, tout_sel = _graph_selection(self, **kwargs)
-
-        if verbosity != 0:
-            print(
-                f"\n tin = {tin_sel}{vs._Dataset.dataset.index.name[1]}, tout = {tout_sel}{vs._Dataset.dataset.index.name[1]}"
-            )
-
-        # Now you can trim the dataset and update all the
-        # other time-related attributes
-        vs._Dataset.dataset = vs._Dataset.dataset.loc[tin_sel:tout_sel, :]  # type: ignore[misc]
-        vs._Dataset._nan_intervals = vs._Dataset._find_nan_intervals()
-        vs._Dataset.coverage = vs._Dataset._find_dataset_coverage()
-
-        # ... and shift everything such that tin = 0.0
-        vs._Dataset._shift_dataset_tin_to_zero()
-        vs._Dataset.dataset = vs._Dataset.dataset
-
-        # Also trim the simulations
-        vs._simulations_values = vs.simulations_values().loc[
-            tin_sel:tout_sel, :  # type: ignore[misc]
-        ]
-        vs.simulations_values().index = vs._Dataset.dataset.index
-
-        for sim_name in vs.simulations_names:
-            vs._append_validation_results(sim_name)
-
-        return vs
-
-    def plot_residuals(
-        self,
-        list_sims: str | list[str] | None = None,
-        *,
-        plot_input: bool = True,
-        layout: Literal["constrained", "compressed", "tight", "none"] = "tight",
-        ax_height: float = 1.8,
-        ax_width: float = 4.445,
-    ) -> tuple[
-        matplotlib.figure.Figure,
-        matplotlib.figure.Figure,
-        matplotlib.figure.Figure,
-    ]:
-        """Plot the residuals.
-
-        Parameters
-        ----------
-        list_sims :
-            List of simulations.
-            If empty, all the simulations are plotted.
-        layout:
-            Figures layout.
-        ax_height:
-            Approximative height (inches) of each subplot.
-        ax_width:
-            Approximative width (inches) of each subplot.
-
-
-        You are free to manipulate the returned figure as you want by using any
-        method of the class `matplotlib.figure.Figure`.
-
-        Please, refer to *matplotlib* docs for more info.
-
-
-        Example
-        -------
-        >>> fig = vs.plot_residuals() # vs is a dymoval ValidationSession object
-        # The following are methods of the class `matplotlib.figure.Figure`
-        >>> fig.set_size_inches(10,5)
-        >>> fig.set_layout_engine("constrained")
-        >>> fig.savefig("my_plot.svg")
-        """
-        # Raises
-        # ------
-        # KeyError
-        #     If the requested simulation list is empty.
-
-        # Check if you have any simulation available
-        self._sim_list_validate()
-        if not list_sims:
-            list_sims = self.simulations_names
-        else:
-            list_sims = str2list(list_sims)
-            sim_not_found = difference_lists_of_str(
-                list_sims, self.simulations_names
-            )
-            if sim_not_found:
-                raise KeyError(
-                    f"Simulation {sim_not_found} not found. "
-                    "Check the available simulations names with 'simulations_namess()'"
-                )
-        Ruu = self._input_acorr_tensor
-        Ree = self._auto_correlation_tensors
-        Rue = self._cross_correlation_tensors
-
-        # Get p
-        k0 = list(Rue.keys())[0]
-        p = Rue[k0].values[0, :, :].shape[0]
-
-        # Get q
-        k0 = list(Ree.keys())[0]
-        q = Ree[k0].values[0, :, :].shape[0]
-
-        # ===============================================================
-        # Plot input auto-correlation
-        # ===============================================================
-        if plot_input:
-            fig, ax = plt.subplots(p, p, sharex=True, squeeze=False)
-            plt.setp(ax, ylim=(-1.2, 1.2))
-            for ii in range(p):
-                for jj in range(p):
-                    if is_latex_installed:
-                        title = rf"$\hat r_{{u_{ii}u_{jj}}}$"
-                    else:
-                        title = rf"r_u{ii}u_{jj}"
-                    ax[ii, jj].plot(
-                        Ruu.lags,
-                        Ruu.values[:, ii, jj],
-                        label=title,
-                    )
-                    ax[ii, jj].grid(True)
-                    ax[ii, jj].set_xlabel("Lags")
-                    ax[ii, jj].set_title(title)
-                    ax[ii, jj].legend()
-            fig.suptitle("Input auto-correlation")
-
-            # Adjust fig size and layout
-            # Walrus operator to make mypy happy. Alternatively, you could use
-            # assert, see below.
-            if (gs := fig.get_axes()[0].get_gridspec()) is not None:
-                nrows, ncols = gs.get_geometry()
-            fig.set_size_inches(ncols * ax_width, nrows * ax_height + 1.25)
-            fig.set_layout_engine(layout)
-
-        # ===============================================================
-        # Plot residuals auto-correlation
-        # ===============================================================
-        fig1, ax1 = plt.subplots(q, q, sharex=True, squeeze=False)
-        plt.setp(ax1, ylim=(-1.2, 1.2))
-        for sim_name in list_sims:
-            for ii in range(q):
-                for jj in range(q):
-                    if is_latex_installed:
-                        title = rf"$\hat r_{{\epsilon_{ii}\epsilon_{jj}}}$"
-                    else:
-                        title = rf"r_eps{ii}eps_{jj}"
-                    ax1[ii, jj].plot(
-                        Ree[sim_name].lags,
-                        Ree[sim_name].values[:, ii, jj],
-                        label=sim_name,
-                    )
-                    ax1[ii, jj].grid(True)
-                    ax1[ii, jj].set_xlabel("Lags")
-                    ax1[ii, jj].set_title(title)
-                    ax1[ii, jj].legend()
-        fig1.suptitle("Residuals auto-correlation")
-
-        # Adjust fig size and layout
-        # Walrus operator to make mypy happy. Alternatively, you could use
-        # assert, see below.
-        if (gs := fig1.get_axes()[0].get_gridspec()) is not None:
-            nrows, ncols = gs.get_geometry()
-        fig1.set_size_inches(ncols * ax_width, nrows * ax_height + 1.25)
-        fig1.set_layout_engine(layout)
-
-        # ===============================================================
-        # Plot input-residuals cross-correlation
-        # ===============================================================
-        fig2, ax2 = plt.subplots(p, q, sharex=True, squeeze=False)
-        plt.setp(ax2, ylim=(-1.2, 1.2))
-        for sim_name in list_sims:
-            for ii in range(p):
-                for jj in range(q):
-                    if is_latex_installed:
-                        title = rf"$\hat r_{{u_{ii}\epsilon_{jj}}}$"
-                    else:
-                        title = rf"r_u{ii}eps{jj}"
-                    ax2[ii, jj].plot(
-                        Rue[sim_name].lags,
-                        Rue[sim_name].values[:, ii, jj],
-                        label=sim_name,
-                    )
-                    ax2[ii, jj].grid(True)
-                    ax2[ii, jj].set_xlabel("Lags")
-                    ax2[ii, jj].set_title(title)
-                    ax2[ii, jj].legend()
-        fig2.suptitle("Input-residuals cross-correlation")
-
-        # Adjust fig size and layout
-        gs = fig2.get_axes()[0].get_gridspec()
-        assert gs is not None
-        nrows, ncols = gs.get_geometry()
-        fig2.set_size_inches(ncols * ax_width, nrows * ax_height + 1.25)
-        fig2.set_layout_engine(layout)
-
-        if is_interactive_shell():
-            fig.show()
-            fig1.show()
-            fig2.show()
-        else:
-            plt.show()
-
-        return fig, fig1, fig2
-
-    def simulation_signals_list(self, sim_name: str | list[str]) -> list[str]:
-        """
-        Return the signal name list of a given simulation result.
-
-        Parameters
-        ----------
-        sim_name :
-            Simulation name.
-
-        Raises
-        ------
-        KeyError
-            If the requested simulation is not in the simulation list.
-        """
-        self._sim_list_validate()
-        return list(self._simulations_values[sim_name].columns)
-
-    def clear(self) -> Self:
-        """Clear all the stored simulation results."""
-        vs_temp = deepcopy(self)
-        sim_names = vs_temp.simulations_names
-        for x in sim_names:
-            vs_temp = vs_temp.drop_simulations(x)
-        return vs_temp
-
-    def append_simulation(
-        self,
-        sim_name: str,
-        y_names: list[str],
-        y_data: np.ndarray,
-    ) -> Self:
-        """
-        Append simulation results.
-        The results are stored in the
-        :py:attr:`<dymoval.validation.ValidationSession.simulations_values>` attribute.
-
-        The validation statistics are automatically computed and stored in the
-        :py:attr:`<dymoval.validation.ValidationSession.validation_results>` attribute.
-
-        Parameters
-        ----------
-        sim_name :
-            Simulation name.
-        y_label :
-            Simulation output signal names.
-        y_data :
-            Signal realizations expressed as `Nxq` 2D array of type *float*
-            with `N` observations of `q` signals.
-        """
-        vs_temp = deepcopy(self)
-        # df_sim = vs_temp.simulations_values
-
-        y_names = str2list(y_names)
-        vs_temp._simulation_validation(sim_name, y_names, y_data)
-
-        y_units = list(
-            vs_temp._Dataset.dataset["OUTPUT"].columns.get_level_values("units")
-        )
-
-        # Initialize sim df
-        df_sim = pd.DataFrame(data=y_data, index=vs_temp._Dataset.dataset.index)
-        multicols = list(zip([sim_name] * len(y_names), y_names, y_units))
-        df_sim.columns = pd.MultiIndex.from_tuples(
-            multicols, names=["sim_names", "signal_names", "units"]
-        )
-
-        # Concatenate df_sim with the current sim results
-        vs_temp._simulations_values = (
-            vs_temp.simulations_values()
-            .join(df_sim, how="right")
-            .rename_axis(df_sim.columns.names, axis=1)
-        )
-
-        # Update residuals auto-correlation and cross-correlation attributes
-        vs_temp._append_validation_results(sim_name)
-
-        return vs_temp
-
-    def drop_simulations(self, *sims: str) -> Self:
-        """Drop simulation results from the validation session.
-
-
-        Parameters
-        ----------
-        *sims :
-            Name of the simulations to be dropped.
-        """
-        # Raises
-        # ------
-        # KeyError
-        #     If the simulations list is empty.
-        # ValueError
-        #     If the simulation name is not found.
-
-        vs_temp = deepcopy(self)
-        vs_temp._sim_list_validate()
-
-        for sim_name in sims:
-            if sim_name not in vs_temp.simulations_names:
-                raise ValueError(f"Simulation {sim_name} not found.")
-            vs_temp._simulations_values = vs_temp.simulations_values().drop(
-                sim_name, axis=1, level="sim_names"
-            )
-            vs_temp.simulations_values().columns = (
-                vs_temp.simulations_values().columns.remove_unused_levels()
-            )
-
-            vs_temp._auto_correlation_tensors.pop(sim_name)
-            vs_temp._cross_correlation_tensors.pop(sim_name)
-
-            vs_temp._validation_results = vs_temp._validation_results.drop(
-                sim_name, axis=1
-            )
-
-        return vs_temp
-
-
-def validate_models(
-    dataset_in: np.ndarray | List[Signal] | List[np.ndarray],
-    dataset_out: np.ndarray | List[Signal] | List[np.ndarray],
-    sampling_period: float,
-    *sims_out: np.ndarray | List[np.ndarray],
-    validation_thresholds: Dict[str, float] | None = None,
-) -> Tuple[List[Literal["PASS", "FAIL"]], ValidationSession, Dict[str, float]]:
-
-    def _dummy_signal_list(
-        dataset: np.ndarray,  # Must be 2D array
-        sampling_period: float,
-        kind: Literal["in", "out"],
-    ) -> List[Signal]:
-        # Input must be a 2D-array, of size (N,p)
-
-        uy = "u" if kind == "in" else "y"
-        signal_list = []
-        for ii in range(dataset.shape[1]):
-            tmp: Signal = {
-                "name": f"{uy}{ii}",
-                "samples": dataset[:, ii],  # Must be a 1D array
-                "signal_unit": "NA",
-                "sampling_period": sampling_period,
-                "time_unit": "NA",
-            }
-            signal_list.append(deepcopy(tmp))
-        return signal_list
-
-    def _to_list_of_Signal(
-        data: List[np.ndarray] | np.ndarray | List[Signal],
-        sampling_period: float,
-        kind: Literal["in", "out"],
-    ) -> List[Signal]:
-        # Convert a np.ndarray or a List[np.ndarray] to a List[Signal]
-        # It performs some checks to the input data.
-
-        # Scalar case: 1D np.ndarray: stack it into a column array
-        if isinstance(data, np.ndarray) and data.ndim == 1:
-            data_list = _dummy_signal_list(
-                dataset=data[:, np.newaxis],
-                sampling_period=sampling_period,
-                kind=kind,
-            )
-
-        # Case 2D np.ndarray, columns are samples
-        elif isinstance(data, np.ndarray) and data.ndim == 2:
-            data_list = _dummy_signal_list(
-                dataset=data, sampling_period=sampling_period, kind=kind
-            )
-
-        # Case List[nd.array]
-        elif isinstance(data, list) and all(
-            isinstance(item, np.ndarray) and item.ndim == 1 for item in data
-        ):
-            # Check if all arrays have the same length
-            lengths = [len(item) for item in data]
-            if len(set(lengths)) == 1:  # All lengths should be the same
-                data_list = _dummy_signal_list(
-                    dataset=np.column_stack(data),  # type: ignore
-                    sampling_period=sampling_period,
-                    kind=kind,
-                )
-            else:
-                raise ValueError("All arrays must have the same length")
-
-        # Case List[Signal]
-
-        elif isinstance(data, list) and all(
-            isinstance(item, dict) and set(item.keys()) == set(SIGNAL_KEYS)
-            for item in data
-        ):
-            # elif isinstance(data, list) and all(isinstance(item, dict) and set(item.keys()) == set(SIGNAL_KEYS), for all items in data):
-            data_list = data  # type: ignore
-        else:
-            raise ValueError(
-                "'dataset_in' and 'dataset_out' must be 2D-arrays, list of 1D-arrays, or List of Signals"
-            )
-
-        return data_list
-
-    # ======== MAIN ================
-    if validation_thresholds is None:
-        validation_thresholds_dict = {
-            "Ruu_whiteness_1st": 0.35,
-            "Ruu_whiteness_2nd": 0.5,
-            "r2": 65,
-            "Ree_whiteness_1st": 0.35,
-            "Ree_whiteness_2nd": 0.55,
-            "Rue_whiteness_1st": 0.35,
-            "Rue_whiteness_2nd": 0.55,
-        }
-    elif isinstance(validation_thresholds, dict):
-        validation_thresholds_dict = validation_thresholds
-    else:
-        raise TypeError("'validation thresholds' must be a dict")
-
-    # Convert everything into List[Signal]
-    dataset_in_list = _to_list_of_Signal(
-        data=dataset_in, sampling_period=sampling_period, kind="in"
-    )
-    dataset_out_list = _to_list_of_Signal(
-        data=dataset_out, sampling_period=sampling_period, kind="out"
-    )
-
-    # Build Dataset instance and Validation instance
-    input_labels = [s["name"] for s in dataset_in_list]
-    output_labels = [s["name"] for s in dataset_out_list]
-    signal_list = dataset_in_list + dataset_out_list
-    validate_signals(*signal_list)
-    ds = Dataset(
-        "dummy",
-        signal_list,
-        input_labels,
-        output_labels,
-        full_time_interval=True,
-    )
-
-    # Reduce number of lags, don't pick less than 3 lags
-    nlags = max(signal_list[0]["samples"].size // 5, 3)
-    vs = ValidationSession("quick & dirty", ds, nlags=nlags)
-
-    # Actual test
-    global_outcome: List[Literal["PASS", "FAIL"]] = []
-    for ii, sim in enumerate(sims_out):
-        local_outcome = []
-        sim = np.column_stack(sim) if isinstance(sim, list) else sim
-        sim = sim[:, np.newaxis] if len(sim.shape) == 1 else sim
-        sim_name = f"Sim_{ii}"
-        vs = vs.append_simulation(
-            sim_name=sim_name, y_names=output_labels, y_data=sim
-        )
-        validation_dict = vs.validation_values(sim_name)
-
-        for k in validation_dict.keys():
-            if k != "r2":
-                local_outcome.append(
-                    validation_dict[k] < validation_thresholds_dict[k]
-                )
-            else:
-                local_outcome.append(
-                    validation_dict[k] > validation_thresholds_dict[k]
-                )
-        if all(local_outcome):
-            global_outcome.append("PASS")
-        else:
-            global_outcome.append("FAIL")
-
-    return global_outcome, vs, validation_thresholds_dict
+"""Module containing everything related to validation."""
+
+# The following is needed when there are methods that return instance of the
+# class itself.
+# TODO If you remove python 3.10 remove typing_extensions as Self in typing is
+# part of the standard python package starting from 3.11
+try:
+    from typing import Self
+except ImportError:
+    from typing_extensions import Self  # noqa
+
+import matplotlib
+
+import numpy as np
+import pandas as pd
+from matplotlib import pyplot as plt
+from copy import deepcopy
+import scipy.signal as signal
+from .config import (
+    COLORMAP,
+    Statistic_type,
+    STATISTIC_TYPE,
+    SIGNAL_KEYS,
+    is_latex_installed,
+)
+from .utils import (
+    is_interactive_shell,
+    factorize,
+    difference_lists_of_str,
+    str2list,
+)
+
+from .dataset import Dataset, Signal, validate_signals
+from typing import List, Tuple, Dict, Literal, Any
+from dataclasses import dataclass
+
+__all__ = [
+    "XCorrelation",
+    "rsquared",
+    "whiteness_level",
+    "ValidationSession",
+]
+
+
+@dataclass
+class XCorrelation:
+    # You have to manually write the type in TypedDicts docstrings
+    # and you have to exclude them in the :automodule:
+    """Type used to store MIMO cross-correlations.
+
+
+    Attributes
+    ----------
+    values: np.ndarray
+        Values of the correlation tensor.
+        It is a *Nxpxq* tensor, where *p* is the dimension of the first signals,
+        *q* is the dimension of the second signal and *N* is the number of lags.
+
+    Return the normalized cross-correlation of two MIMO signals.
+
+    If X = Y then it return the normalized auto-correlation of X.
+
+    Parameters
+    ----------
+    name :
+        The XCorrelation name.
+    X :
+        MIMO signal realizations expressed as `Nxp` 2D array
+        of `N` observations of `p` signals.
+    Y :
+        MIMO signal realizations expressed as `Nxq` 2D array
+        of `N` observations of `q` signals.
+    """
+
+    def __init__(
+        self,
+        name: str,
+        X: np.ndarray,
+        Y: np.ndarray | None = None,
+        nlags: int | None = None,
+        local_statistic: Statistic_type = "mean",
+        local_weights: np.ndarray | None = None,  # shall be a 1D vector
+        global_statistic: Statistic_type = "max",
+        global_weights: np.ndarray | None = None,
+    ) -> None:
+
+        def _init_tensor(
+            X: np.ndarray,
+            Y: np.ndarray,
+            nlags: int | None = None,
+        ) -> Any:
+            if X.ndim == 1:
+                X = X.reshape(len(X), 1)
+            if Y.ndim == 1:
+                Y = Y.reshape(len(Y), 1)
+            p = X.shape[1]
+            q = Y.shape[1]
+
+            # Input validation
+            if global_weights is not None:
+                val = (
+                    "number_of_outputs * number_of_outputs"
+                    if (np.allclose(X, Y) or Y is None)
+                    else "number_of_inputs * number_of_outputs"
+                )
+                if global_weights.size != p * q:
+                    raise ValueError(
+                        f"Length of 'global_weights' must be equal to '{val}'"
+                    )
+
+            all_lags = signal.correlation_lags(len(X), len(Y))
+            Rxy = np.zeros([len(all_lags), p, q])
+            for ii in range(p):
+                for jj in range(q):
+                    # Classic correlation definition from Probability.
+                    # Rxy = E[(X-mu_x)^T(Y-mu_y))]/(sigma_x*sigma_y),
+                    # check normalized cross-correlation for stochastic processes on Wikipedia.
+                    # Nevertheless, the cross-correlation is in-fact the same as E[].
+                    # More specifically, the cross-correlation generate a sequence
+                    # [E[XY(\tau=0))] E[XY(\tau=1))], ...,E[XY(\tau=N))]] and this is
+                    # the reason why in the computation below we use signal.correlation.
+                    #
+                    # Another way of seeing it, is that to secure that the cross-correlation
+                    # is always between -1 and 1, we "normalize" the observations X and Y
+                    # Google for "Standard score"
+                    #
+                    # At the end, for each pair (ii,jj) you have Rxy = r_{x_ii,y_jj}(\tau), therefore
+                    # for each (ii,jj) we compute a correlation.
+                    Rxy[:, ii, jj] = signal.correlate(
+                        (X[:, ii] - np.mean(X[:, ii])) / np.std(X[:, ii]),
+                        (Y[:, jj] - np.mean(Y[:, jj])) / np.std(Y[:, jj]),
+                    ) / min(len(X), len(Y))
+
+            # Trim the cross-correlation results if the user wants less lags
+            if local_weights is not None:
+                num_lags = (
+                    local_weights.size
+                    if local_weights.size < all_lags.size
+                    else all_lags.size
+                )
+            elif nlags is not None:
+                num_lags = nlags if nlags < all_lags.size else all_lags.size
+            else:
+                num_lags = all_lags.size
+
+            # Actual trim
+            half_lags = num_lags // 2
+            is_odd = 1 if num_lags % 2 == 1 else 0
+            lags: np.ndarray = np.arange(-half_lags, half_lags + is_odd)
+            mid_point = Rxy.shape[0] // 2
+            Rxy = Rxy[
+                mid_point - half_lags : mid_point + half_lags + is_odd,
+                :,
+                :,
+            ]
+
+            return Rxy, lags
+
+        def _whiteness_level(
+            local_statistic: Statistic_type = "mean",
+            local_weights: np.ndarray | None = None,  # shall be a 1D vector
+            global_statistic: Statistic_type = "max",
+            global_weights: np.ndarray | None = None,
+        ) -> Any:
+
+            # MAIN whiteness level =================================
+            R = self.values
+            num_lags = R.shape[0]  # Number of lags
+            nrows = R.shape[1]  # Number of rows
+            ncols = R.shape[2]  # Number of columns
+            lags0_idx = np.nonzero(self.lags == 0)[0][0]
+
+            # Fix locals weights
+            W_local = (
+                np.ones(num_lags) if local_weights is None else local_weights
+            )
+
+            # fix global weights
+            W_global = (
+                np.ones(nrows * ncols)
+                if global_weights is None
+                else global_weights
+            )
+
+            # Build the R_matrix by computing the statistic of each scalar
+            # cross-correlation (local)
+            R_matrix = np.zeros((nrows, ncols))
+            for ii in range(nrows):
+                for jj in range(ncols):
+                    if ii == jj and self.kind == "auto-correlation":
+                        # Remove auto-correlation values at lag = 0
+                        W = np.delete(W_local, lags0_idx)
+                        rij_tau = np.delete(R[:, ii, jj], lags0_idx)
+                    else:
+                        W = W_local
+                        rij_tau = R[:, ii, jj]
+
+                    R_matrix[ii, jj] = compute_statistic(
+                        statistic=local_statistic,
+                        weights=W,
+                        data=rij_tau,
+                    )
+
+            # Compute the overall statistic of the resulting matrix
+            whiteness_level = compute_statistic(
+                statistic=global_statistic,
+                weights=W_global,
+                data=R_matrix,
+            )
+            return whiteness_level, R_matrix
+
+        # =========================================
+        # Attributes
+        # =========================================
+        self.name: str = name
+        if Y is None or np.array_equal(X, Y):
+            self.values, self.lags = _init_tensor(X, X, nlags)
+            self.kind = "auto-correlation"
+        else:
+            self.values, self.lags = _init_tensor(X, Y, nlags)
+            self.kind = "cross-correlation"
+
+        self._local_statistics = local_statistic
+        self._local_weights = local_weights
+        self._global_statistics = global_statistic
+        self._global_weights = global_weights
+        self.whiteness, self.R_matrix = _whiteness_level(
+            local_statistic=local_statistic,
+            local_weights=local_weights,
+            global_statistic=global_statistic,
+            global_weights=global_weights,
+        )
+
+        """Lags of the cross-correlation.
+        It is a vector of length *N*, where *N* is the number of lags."""
+
+    def __repr__(self) -> str:
+        # Save existing settings
+        # np_options = np.get_printoptions()
+        # pd_options = pd.options.display.float_format
+
+        # np.set_printoptions(precision=NUM_DECIMALS, suppress=True)
+        # pd.options.display.float_format = lambda x: f"{x:.{NUM_DECIMALS}f}"
+        repr_str = (
+            f"XCorrelation tensor name: {self.name}\n"
+            f"type: {self.kind}\n"
+            f"local statistic: {self._local_statistics}\n"
+            f"local weights: {self._local_weights}\n"
+            f"global statistic: {self._global_statistics}\n"
+            f"global weights: {self._global_weights}\n"
+            f"num lags: {self.lags.size}\n"
+            f"whiteness: {self.whiteness}\n"
+        )
+
+        # try:
+        #     if self.values is not None:
+        #         repr_str = repr(self.values)
+        #     if self.whiteness is not None:
+        #         repr_str = repr(self.whiteness)
+        #     if self.R_matrix is not None:
+        #         repr_str = repr(self.R_matrix)
+        # finally:
+        #     np.set_printoptions(**np_options)
+        # pd.reset_option("display.-float_format")
+
+        return repr_str
+
+    def plot(self) -> matplotlib.figure.Figure:
+        p = self.values.shape[1]
+        q = self.values.shape[2]
+        fig, ax = plt.subplots(p, q, sharex=True, squeeze=False)
+        plt.setp(ax, ylim=(-1.2, 1.2))
+
+        for ii in range(p):
+            for jj in range(q):
+                if is_latex_installed:
+                    title_acorr = rf"$\hat r_{{\epsilon_{ii}\epsilon_{jj}}}$"
+                    title_xcorr = rf"$\hat r_{{u_{ii}\epsilon_{jj}}}$"
+                else:
+                    title_acorr = rf"r_eps{ii}eps{jj}$"
+                    title_xcorr = rf"r_u{ii}eps{jj}$"
+                title = (
+                    title_acorr
+                    if self.kind == "auto-correlation"
+                    else title_xcorr
+                )
+                ax[ii, jj].plot(
+                    self.lags,
+                    self.values[:, ii, jj],
+                    label=self.name,
+                )
+                ax[ii, jj].grid(True)
+                ax[ii, jj].set_xlabel("Lags")
+                ax[ii, jj].set_title(title)
+                if self.name != "":
+                    ax[ii, jj].legend()
+        fig.suptitle(f"{self.kind}")
+
+        if is_interactive_shell():
+            fig.show()
+        else:
+            plt.show()
+
+        return fig
+
+
+def compute_statistic(
+    statistic: Statistic_type,
+    weights: np.ndarray,
+    data: np.ndarray,
+) -> Any:
+    """DOCSTRING
+
+    If data.shape dimension is greater than 1 it will be flatten to a 1D array.
+
+    """
+
+    if len(data.shape) > 1:
+        data = data.flatten()
+
+    if weights is None:
+        weights = np.ones(data.size)
+
+    if statistic == "quadratic":
+        result = data.T @ np.diag(weights) @ data / np.sum(weights)
+    elif statistic == "max":
+        result = np.max(np.abs(weights.T * data)) / np.sum(
+            weights
+        )  # Use weights if weights is provided
+    elif statistic == "mean":
+        result = np.sum(weights * data) / np.sum(weights)
+    elif statistic == "std":
+        # Calculate weighted mean
+        weighted_mean_tmp = np.sum(weights * data) / np.sum(
+            weights
+        )  # No need for data.size
+        # Calculate weighted variance
+        weighted_variance = np.sum(
+            weights * (data - weighted_mean_tmp) ** 2
+        ) / np.sum(
+            weights
+        )  # No need for data.size
+        result = np.sqrt(weighted_variance)  # Standard deviation
+    else:
+        raise ValueError(f"'statistic' must be one of [{STATISTIC_TYPE}]")
+    return result
+
+
+def rsquared(x: np.ndarray, y: np.ndarray) -> float:
+    """
+    Return the :math:`R^2` value of two signals.
+
+    Signals can be MIMO.
+
+    Parameters
+    ----------
+    x :
+        First input signal.
+    y :
+        Second input signal.
+
+    Raises
+    ------
+    IndexError
+        If x and y don't have the same number of samples.
+    """
+
+    if x.shape != y.shape:
+        raise IndexError("Arguments must have the same shape.")
+    eps = x - y
+    # Compute r-square fit (%)
+    x_mean = np.mean(x, axis=0)
+    r2 = (
+        1.0 - np.linalg.norm(eps, 2) ** 2 / np.linalg.norm(x - x_mean, 2) ** 2
+    ) * 100
+    return r2  # type: ignore
+
+
+def whiteness_level(
+    data: np.ndarray,
+    nlags: int | None = None,
+    local_statistic: Statistic_type = "mean",
+    local_weights: np.ndarray | None = None,  # shall be a 1D vector
+    global_statistic: Statistic_type = "max",
+    global_weights: np.ndarray | None = None,
+) -> tuple[np.floating, np.ndarray, XCorrelation]:
+    # Convert signals into XCorrelation tensors and compute the
+    # whiteness_level
+
+    # TODO Input validation
+    # Check that the global_weights length is equal to p * q
+
+    # Compute correlation tensor from input signals
+    if local_weights is None:
+        num_lags = None
+    elif nlags is None:
+        num_lags = local_weights.shape[0]
+    else:
+        num_lags = nlags
+
+    Rxx = XCorrelation(
+        "",
+        X=data,
+        Y=None,
+        nlags=num_lags,
+        local_statistic=local_statistic,
+        local_weights=local_weights,
+        global_statistic=global_statistic,
+        global_weights=global_weights,
+    )
+
+    return Rxx.whiteness, Rxx.R_matrix, Rxx
+
+
+@dataclass
+class ValidationSession:
+    # TODO: Save validation session.
+    """The *ValidationSession* class is used to validate models against a given dataset.
+
+    A *ValidationSession* object is instantiated from a :ref:`Dataset` object.
+    A validation session *name* shall be also provided.
+
+    Multiple simulation results can be appended to the same *ValidationSession* instance,
+    but for each ValidationSession instance only a :ref:`Dataset` object is condsidered.
+
+    If the :ref:`Dataset` object changes,
+    it is recommended to create a new *ValidationSession* instance.
+    """
+
+    def __init__(
+        self,
+        name: str,
+        validation_dataset: Dataset,
+        nlags: int | None = None,
+        input_nlags: int | None = None,
+        # input auto-correlation
+        input_local_statistic_name_1st: Statistic_type = "mean",
+        input_global_statistic_name_1st: Statistic_type = "max",
+        input_local_statistic_name_2nd: Statistic_type = "max",
+        input_global_statistic_name_2nd: Statistic_type = "max",
+        input_local_weights: np.ndarray | None = None,
+        input_global_weights: np.ndarray | None = None,
+        # residuals auto-correlation
+        acorr_local_statistic_name_1st: Statistic_type = "mean",
+        acorr_global_statistic_name_1st: Statistic_type = "max",
+        acorr_local_statistic_name_2nd: Statistic_type = "max",
+        acorr_global_statistic_name_2nd: Statistic_type = "max",
+        acorr_local_weights: np.ndarray | None = None,
+        acorr_global_weights: np.ndarray | None = None,
+        # input-residuals cross-Correlation
+        xcorr_local_statistic_name_1st: Statistic_type = "mean",
+        xcorr_global_statistic_name_1st: Statistic_type = "max",
+        xcorr_local_statistic_name_2nd: Statistic_type = "max",
+        xcorr_global_statistic_name_2nd: Statistic_type = "max",
+        xcorr_local_weights: np.ndarray | None = None,
+        xcorr_global_weights: np.ndarray | None = None,
+    ) -> None:
+        # Once you created a ValidationSession you should not change the validation dataset.
+        # Create another ValidationSession with another validation dataset
+        # By using the constructors, you should have no types problems because the check is done there.
+
+        # =============================================
+        # Class attributes
+        # ============================================
+
+        self._Dataset: Dataset = validation_dataset
+        """The reference :ref:`Dataset` object."""
+
+        # Simulation based
+        self.name: str = name  #: The validation session name.
+
+        self._simulations_values: pd.DataFrame = pd.DataFrame(
+            index=validation_dataset.dataset.index, columns=[[], [], []]
+        )
+        """The appended simulation results.
+        This attribute is automatically set through
+        :py:meth:`~dymoval.validation.ValidationSession.append_simulation`
+        and it should be considered as a *read-only* attribute."""
+
+        self._auto_correlation_tensors: dict[str, XCorrelation] = {}
+        """The auto-correlation tensors.
+        This attribute is automatically set
+        and it should be considered as a *read-only* attribute."""
+
+        self._cross_correlation_tensors: dict[str, XCorrelation] = {}
+        """The cross-correlation tensors.
+        This attribute is automatically set
+        and it should be considered as a *read-only* attribute."""
+
+        # =========== Input management =======================
+        if input_local_weights is not None:
+            self._input_nlags = input_local_weights.size
+        elif input_nlags is not None:
+            self._input_nlags = input_nlags
+        else:
+            n = self._Dataset.dataset.shape[0]
+            self._input_nlags = signal.correlation_lags(n, n).size
+
+        self._input_local_statistic_name_1st = input_local_statistic_name_1st
+        self._input_global_statistic_name_1st = input_global_statistic_name_1st
+        self._input_local_statistic_name_2nd = input_local_statistic_name_2nd
+        self._input_global_statistic_name_2nd = input_global_statistic_name_2nd
+        self._input_local_weights = input_local_weights
+        self._input_global_weights = input_global_weights
+
+        Ruu_whiteness_1st, _, Ruu = whiteness_level(
+            self._Dataset.dataset["INPUT"].to_numpy(),
+            nlags=self._input_nlags,
+            local_statistic=self._input_local_statistic_name_1st,
+            local_weights=self._input_local_weights,
+            global_statistic=self._input_global_statistic_name_1st,
+            global_weights=self._input_global_weights,
+        )
+        Ruu_whiteness_2nd = whiteness_level(
+            self._Dataset.dataset["INPUT"].to_numpy(),
+            nlags=self._input_nlags,
+            local_statistic=self._input_local_statistic_name_2nd,
+            local_weights=self._input_local_weights,
+            global_statistic=self._input_global_statistic_name_2nd,
+            global_weights=self._input_global_weights,
+        )[0]
+
+        self._input_acorr_tensor = Ruu
+        self._input_acorr_whiteness_1st = Ruu_whiteness_1st
+        self._input_acorr_whiteness_2nd = Ruu_whiteness_2nd
+
+        # nlags: pick the minumum of the lengths between acorr_local_weights and
+        # xcorr_local_weights.
+        # If not specifies, take the argument nlags
+        # If nothing specified, then just pick the full length lags
+        if acorr_local_weights is None and xcorr_local_weights is not None:
+            self._nlags = xcorr_local_weights.size
+        elif acorr_local_weights is not None and xcorr_local_weights is None:
+            self._nlags = acorr_local_weights.size
+        elif (
+            acorr_local_weights is not None and xcorr_local_weights is not None
+        ):
+            self._nlags = min(
+                acorr_local_weights.size, xcorr_local_weights.size
+            )
+        elif nlags is not None:
+            self._nlags = nlags
+        else:
+            n = self._Dataset.dataset.shape[0]
+            self._nlags = signal.correlation_lags(n, n).size
+        self._acorr_local_statistic_name_1st = acorr_local_statistic_name_1st
+        self._acorr_global_statistic_name_1st = acorr_global_statistic_name_1st
+        self._acorr_local_statistic_name_2nd = acorr_local_statistic_name_2nd
+        self._acorr_global_statistic_name_2nd = acorr_global_statistic_name_2nd
+        self._acorr_local_weights = acorr_local_weights
+        self._acorr_global_weights = acorr_global_weights
+
+        self._xcorr_local_statistic_name_1st = xcorr_local_statistic_name_1st
+        self._xcorr_global_statistic_name_1st = xcorr_global_statistic_name_1st
+        self._xcorr_local_statistic_name_2nd = xcorr_local_statistic_name_2nd
+        self._xcorr_global_statistic_name_2nd = xcorr_global_statistic_name_2nd
+        self._xcorr_local_weights = xcorr_local_weights
+        self._xcorr_global_weights = xcorr_global_weights
+
+        # Initialize validation results DataFrame.
+        idx = [
+            f"Input whiteness ({self._input_local_statistic_name_1st}-{self._input_global_statistic_name_1st})",
+            f"Input whiteness ({self._input_local_statistic_name_2nd}-{self._input_global_statistic_name_2nd})",
+            "R-Squared (%)",
+            f"Residuals whiteness ({self._acorr_local_statistic_name_1st}-{self._acorr_global_statistic_name_1st})",
+            f"Residuals whiteness ({self._acorr_local_statistic_name_2nd}-{self._acorr_global_statistic_name_2nd})",
+            f"Input-Res whiteness ({self._xcorr_local_statistic_name_1st}-{self._xcorr_global_statistic_name_1st})",
+            f"Input-Res whiteness ({self._xcorr_local_statistic_name_2nd}-{self._xcorr_global_statistic_name_2nd})",
+        ]
+        self._validation_results: pd.DataFrame = pd.DataFrame(
+            index=idx, columns=[]
+        )
+        """The validation results.
+        This attribute is automatically set
+        and it should be considered as a *read-only* attribute."""
+
+    def __repr__(self) -> str:
+        # Save existing settings
+        # np_options = np.get_printoptions()
+        # pd_options = pd.options.display.float_format
+
+        # np.set_printoptions(precision=NUM_DECIMALS, suppress=True)
+        # pd.options.display.float_format = lambda x: f"{x:.{NUM_DECIMALS}f}"
+
+        repr_str = (
+            f"Validation session name: {self.name}\n\n"
+            f"Validation setup:\n----------------\n"
+            f"Input\n"
+            f"1st statistic: {self._input_local_statistic_name_1st}-{self._input_global_statistic_name_1st}\n"
+            f"2nd statistic: {self._input_local_statistic_name_2nd}-{self._input_global_statistic_name_2nd}\n"
+            f"local weights: {self._input_local_weights}\n"
+            f"global weights: {self._input_global_weights}\n"
+            f"num lags: {self._input_nlags}\n\n"
+            f"Residuals auto-correlation:\n"
+            f"1st statistic: {self._acorr_local_statistic_name_1st}-{self._acorr_global_statistic_name_1st}\n"
+            f"2nd statistic: {self._acorr_local_statistic_name_2nd}-{self._acorr_global_statistic_name_2nd}\n"
+            f"local weights: {self._acorr_local_weights}\n"
+            f"global weights: {self._acorr_global_weights}\n"
+            f"num lags: {self._nlags}\n\n"
+            f"Input-residuals cross-correlation:\n"
+            f"1st statistic: {self._xcorr_local_statistic_name_1st}-{self._xcorr_global_statistic_name_1st}\n"
+            f"2nd statistic: {self._xcorr_local_statistic_name_2nd}-{self._xcorr_global_statistic_name_2nd}\n"
+            f"local weights: {self._xcorr_local_weights}\n"
+            f"global weights: {self._xcorr_global_weights}\n"
+            f"num lags: {self._nlags}\n\n"
+            f"Validation results:\n-------------------\n"
+            f"{self._validation_results}\n"
+        )
+
+        # try:
+        #     if self.validation_results is not None:
+        #         repr_str = repr(self.validation_results)
+        #     if self.simulations_results is not None:
+        #         repr_str = repr(self.simulations_values)
+        # finally:
+        #     np.set_printoptions(**np_options)
+        #     pd.reset_option("display.float_format")
+
+        return repr_str
+
+    # ========== All attributes are read-only ====================
+    @property
+    def dataset(self) -> Dataset:
+        return self._Dataset
+
+    def simulations_values(self) -> pd.DataFrame:
+        return self._simulations_values
+
+    @property
+    def simulations_names(self) -> list[str]:
+        """Return a list of names of the stored simulations."""
+        return list(self._simulations_values.columns.levels[0])
+
+    # @property
+    # def _input_acorr_tensors(self) -> XCorrelation:
+    #     return self._input_acorr_tensor
+
+    # @property
+    # def _input_local_weights(self) -> np.ndarray | None:
+    #     return self._input_local_weights
+
+    # @property
+    # def _input_global_weights(self) -> np.ndarray | None:
+    #     return self._input_global_weights
+
+    # @property
+    # def input_nlags(self) -> int:
+    #     return self._input_nlags
+
+    # @property
+    # def nlags(self) -> int:
+    #     return self._nlags
+
+    # @property
+    # def _acorr_local_weights(self) -> np.ndarray | None:
+    #     return self._acorr_local_weights
+
+    # @property
+    # def _acorr_global_weights(self) -> np.ndarray | None:
+    #     return self._acorr_global_weights
+
+    # @property
+    # def _xcorr_local_weights(self) -> np.ndarray | None:
+    #     return self._xcorr_local_weights
+
+    # @property
+    # def _xcorr_global_weights(self) -> np.ndarray | None:
+    #     return self._xcorr_global_weights
+
+    def validation_values(self, sim_name: str) -> Any:
+        keys = [
+            "Ruu_whiteness_1st",
+            "Ruu_whiteness_2nd",
+            "r2",
+            "Ree_whiteness_1st",
+            "Ree_whiteness_2nd",
+            "Rue_whiteness_1st",
+            "Rue_whiteness_2nd",
+        ]
+        vals = self._validation_results[sim_name].to_numpy()
+        return dict(zip(keys, vals))
+
+    def _append_validation_results(
+        self,
+        sim_name: str,
+    ) -> None:
+        # Extact dataset output values
+        df_val = self._Dataset.dataset
+        y_values = df_val["OUTPUT"].to_numpy()
+        u_values = df_val["INPUT"].to_numpy()
+
+        # Simulation results
+        y_sim_values = self._simulations_values[sim_name].to_numpy()
+
+        # Residuals
+        eps = y_values - y_sim_values
+
+        if np.allclose(eps, 0.0):
+            raise ValueError(
+                "Simulation outputs are identical to measured outputs. Are you cheating?"
+            )
+
+        # rsquared and various statistics
+        r2 = rsquared(y_values, y_sim_values)
+        # Here I can do it at once
+        Ree_whiteness_1st, _, Ree = whiteness_level(
+            eps,
+            nlags=self._nlags,
+            local_statistic=self._acorr_local_statistic_name_1st,
+            local_weights=self._acorr_local_weights,
+            global_statistic=self._acorr_global_statistic_name_1st,
+            global_weights=self._acorr_global_weights,
+        )
+        Ree_whiteness_2nd = whiteness_level(
+            eps,
+            nlags=self._nlags,
+            local_statistic=self._acorr_local_statistic_name_2nd,
+            local_weights=self._acorr_local_weights,
+            global_statistic=self._acorr_global_statistic_name_2nd,
+            global_weights=self._acorr_global_weights,
+        )[0]
+        # Here I cannot.
+        Rue = XCorrelation(
+            "Rue",
+            u_values,
+            eps,
+            nlags=self._nlags,
+            local_statistic=self._xcorr_local_statistic_name_1st,
+            local_weights=self._xcorr_local_weights,
+            global_statistic=self._xcorr_global_statistic_name_1st,
+            global_weights=self._xcorr_global_weights,
+        )
+
+        Rue_whiteness_1st = Rue.whiteness
+        Rue_whiteness_2nd = XCorrelation(
+            "Rue",
+            u_values,
+            eps,
+            nlags=self._nlags,
+            local_statistic=self._xcorr_local_statistic_name_2nd,
+            local_weights=self._xcorr_local_weights,
+            global_statistic=self._xcorr_global_statistic_name_2nd,
+            global_weights=self._xcorr_global_weights,
+        ).whiteness
+
+        self._auto_correlation_tensors[sim_name] = Ree
+        self._cross_correlation_tensors[sim_name] = Rue
+        self._validation_results[sim_name] = [
+            self._input_acorr_whiteness_1st,
+            self._input_acorr_whiteness_2nd,
+            r2,
+            Ree_whiteness_1st,
+            Ree_whiteness_2nd,
+            Rue_whiteness_1st,
+            Rue_whiteness_2nd,
+        ]
+
+    def _sim_list_validate(self) -> None:
+        if not self.simulations_names:
+            raise KeyError(
+                "The simulations list looks empty. "
+                "Check the available simulation names with 'simulations_namess()'"
+            )
+
+    def _simulation_validation(
+        self, sim_name: str, y_names: list[str], y_data: np.ndarray
+    ) -> None:
+        if len(y_names) != len(set(y_names)):
+            raise ValueError("Signals name must be unique.")
+        if (
+            not self._simulations_values.empty
+            and sim_name in self.simulations_names
+        ):
+            raise ValueError(
+                f"Simulation name '{sim_name}' already exists. \n"
+                "HINT: check the loaded simulations names with"
+                "'simulations_names' method."
+            )
+        if len(set(y_names)) != len(
+            set(self._Dataset.dataset["OUTPUT"].columns)
+        ):
+            raise IndexError(
+                "The number of outputs of your simulation must be equal to "
+                "the number of outputs in the dataset AND "
+                "the name of each simulation output shall be unique."
+            )
+        if not isinstance(y_data, np.ndarray):
+            raise ValueError(
+                "The type the input signal values must be a numpy ndarray."
+            )
+        if len(y_names) not in y_data.shape:
+            raise IndexError(
+                "The number of labels and the number of signals must be the same."
+            )
+        if len(y_data) != len(self._Dataset.dataset["OUTPUT"].values):
+            raise IndexError(
+                "The length of the input signal must be equal to the length "
+                "of the other signals in the Dataset."
+            )
+
+    def plot_simulations(
+        self,
+        # Cam be a positional or a keyword arg
+        list_sims: str | list[str] | None = None,
+        dataset: Literal["in", "out", "both"] | None = None,
+        layout: Literal["constrained", "compressed", "tight", "none"] = "tight",
+        ax_height: float = 1.8,
+        ax_width: float = 4.445,
+    ) -> matplotlib.figure.Figure:
+        """Plot the stored simulation results.
+
+        Possible values of the parameters describing the plot aesthetics,
+        such as the *linecolor_input* or the *alpha_output*,
+        are the same for the corresponding *plot* function of *matplotlib*.
+
+        You are free to manipulate the returned figure as you want by using any
+        method of the class `matplotlib.figure.Figure`.
+
+        Please, refer to *matplotlib* docs for more info.
+
+
+        Example
+        -------
+        >>> fig = vs.plot_simulations() # ds is a dymoval ValidationSession object
+        # The following are methods of the class `matplotlib.figure.Figure`
+        >>> fig.set_size_inches(10,5)
+        >>> fig.set_layout_engine("constrained")
+        >>> fig.savefig("my_plot.svg")
+
+
+        Parameters
+        ----------
+        list_sims:
+            List of simulation names.
+        dataset:
+            Specify whether the dataset shall be datasetped to the simulations results.
+
+            - **in**: dataset only the input signals of the dataset.
+            - **out**: dataset only the output signals of the dataset.
+            - **both**: dataset both the input and the output signals of the dataset.
+
+        layout:
+            Figure layout.
+        ax_height:
+            Approximative height (inches) of each subplot.
+        ax_width:
+            Approximative width (inches) of each subplot.
+        """
+        # TODO: could be refactored
+        # It uses the left axis for the simulation results and the dataset output.
+        # If the dataset input is overlapped, then we use the right axes.
+        # However, if the number of inputs "p" is greater than the number of
+        # outputs "q", we use the left axes of the remaining p-q axes since
+        # there is no need to create a pair of axes only for one extra signal.
+
+        # ================================================================
+        # Validate and arrange the plot setup.
+        # ================================================================
+        # check if the sim list is empty
+        self._sim_list_validate()
+
+        # Check the passed list of simulations is non-empty.
+        # or that the passed name actually exist
+        if not list_sims:
+            list_sims = self.simulations_names
+        else:
+            list_sims = str2list(list_sims)
+            sim_not_found = difference_lists_of_str(
+                list_sims, self.simulations_names
+            )
+            if sim_not_found:
+                raise KeyError(
+                    f"Simulation {sim_not_found} not found. "
+                    "Check the available simulations names with 'simulations_namess()'"
+                )
+
+        # Now we start
+        vs = self
+        ds_val = self._Dataset
+        df_val = ds_val.dataset
+        df_sim = self._simulations_values
+        p = len(df_val["INPUT"].columns.get_level_values("names"))
+        q = len(df_val["OUTPUT"].columns.get_level_values("names"))
+        # ================================================================
+        # Arrange the figure
+        # ================================================================
+        # Arange figure
+        fig = plt.figure()
+        cmap = plt.get_cmap(COLORMAP)
+        if dataset == "in" or dataset == "both":
+            n = max(p, q)
+        else:
+            n = q
+        nrows, ncols = factorize(n)
+        grid = fig.add_gridspec(nrows, ncols)
+        # Set a dummy initial axis
+        axes = fig.add_subplot(grid[0])
+
+        # ================================================================
+        # Start the simulations plots
+        # ================================================================
+        # Iterate through all the simulations
+        sims = list(vs.simulations_names)
+        for kk, sim in enumerate(sims):
+            signals_units = vs.simulation_signals_list(sim)
+            for ii, s in enumerate(signals_units):
+                if kk > 0:
+                    # Second (and higher) roundr of simulations
+                    axes = fig.get_axes()[ii]
+                else:
+                    axes = fig.add_subplot(grid[ii], sharex=axes)
+                # Actual plot
+                # labels = columns names
+                df_sim.droplevel(level="units", axis=1).loc[
+                    :, (sim, s[0])
+                ].plot(
+                    subplots=True,
+                    grid=True,
+                    color=cmap(kk),
+                    legend=True,
+                    ylabel=f"({s[1]})",
+                    xlabel=f"{df_val.index.name[0]} ({df_val.index.name[1]})",
+                    ax=axes,
+                )
+            # At the end of the first iteration drop the dummmy axis
+            if kk == 0:
+                fig.get_axes()[0].remove()
+
+        # Add output plots if requested
+        # labels = columns names
+        if dataset == "out" or dataset == "both":
+            signals_units = df_val["OUTPUT"].columns
+            for ii, s in enumerate(signals_units):
+                axes = fig.get_axes()[ii]
+                df_val.droplevel(level="units", axis=1).loc[
+                    :, ("OUTPUT", s[0])
+                ].plot(
+                    subplots=True,
+                    grid=True,
+                    legend=True,
+                    color="gray",
+                    xlabel=f"{df_val.index.name[0]} ({df_val.index.name[1]})",
+                    ax=axes,
+                )
+
+        # Until now, all the axes are on the left side.
+        # Due to that fig.get_axes() returns a list of all axes
+        # and apparently it is not possible to distinguis between
+        # left and right, it is therefore wise to keep track of the
+        # axes on the left side.
+        # Note that len(axes_l) = q, but only until now.
+        # len(axes_l) will change if p>q as we will place the remaining
+        # p-q inputs on the left side axes to save space.
+        axes_l = fig.get_axes()
+
+        # Get labels and handles needed for the legend in all the
+        # axes on the left side.
+        labels_l = []
+        handles_l = []
+        for axes in axes_l:
+            handles, labels = axes.get_legend_handles_labels()
+            labels_l.append(labels)
+            handles_l.append(handles)
+
+        # ===============================================
+        # Input signal handling.
+        # ===============================================
+
+        if dataset == "in" or dataset == "both":
+            signals_units = df_val["INPUT"].columns
+            for ii, s in enumerate(signals_units):
+                # Add a right axes to the existings "q" left axes
+                if ii < q:
+                    # If there are available axes, then
+                    # add a secondary y_axis to it.
+                    axes = fig.get_axes()[ii]
+                    axes_right = axes.twinx()
+                else:
+                    # Otherwise, create a new "left" axis.
+                    # We do this because there is no need of creating
+                    # a pair of two new axes for just one signal
+                    axes = fig.add_subplot(grid[ii], sharex=axes)
+                    axes_right = axes
+                    # Update the list of axis on the left
+                    axes_l.append(axes)
+
+                # Plot.
+                df_val.droplevel(level="units", axis=1).loc[
+                    :, ("INPUT", s[0])
+                ].plot(
+                    subplots=True,
+                    color="gray",
+                    linestyle="--",
+                    ylabel=f"({s[1]})",
+                    xlabel=f"{df_val.index.name[0]} ({df_val.index.name[1]})",
+                    ax=axes_right,
+                )
+
+                # get labels for legend
+                handles, labels = axes_right.get_legend_handles_labels()
+
+                # If there are enough axes, then add an entry to the
+                # existing legend, otherwise append new legend for the
+                # newly added axes.
+                if ii < q:
+                    labels_l[ii] += labels
+                    handles_l[ii] += handles
+                else:
+                    labels_l.append(labels)
+                    handles_l.append(handles)
+                    axes_right.grid(True)
+
+        # ====================================================
+        # Shade NaN:s areas
+        if dataset is not None:
+            ds_val._shade_nans(fig.get_axes())
+
+        # Write the legend by considering only the left axes
+        for ii, ax in enumerate(axes_l):
+            ax.legend(handles_l[ii], labels_l[ii])
+
+        # Title
+        fig.suptitle("Simulations results.")
+
+        # Adjust fig size and layout
+        # nrows = fig.get_axes()[0].get_gridspec().get_geometry()[0]
+        # ncols = fig.get_axes()[0].get_gridspec().get_geometry()[1]
+        fig.set_size_inches(ncols * ax_width, nrows * ax_height + 1.25)
+        fig.set_layout_engine(layout)
+
+        if is_interactive_shell():
+            fig.show()
+        else:
+            plt.show()
+
+        return fig
+
+    # TODO:
+    def trim(
+        self: Self,
+        tin: float | None = None,
+        tout: float | None = None,
+        verbosity: int = 0,
+        **kwargs: Any,
+    ) -> Self:
+        """
+        Trim the Validation session
+        :py:class:`ValidationSession <dymoval.validation.ValidationSession>` object.
+
+        If not *tin* or *tout* are passed, then the selection is
+        made graphically.
+
+        Parameters
+        ----------
+        *signals :
+            Signals to be plotted in case of trimming from a plot.
+        tin :
+            Initial time of the desired time interval
+        tout :
+            Final time of the desired time interval.
+        verbosity :
+            Depending on its level, more or less info is displayed.
+            The higher the value, the higher is the verbosity.
+        **kwargs:
+            kwargs to be passed to the
+            :py:meth:`ValidationSession
+            <dymoval.validation.ValidationSession.plot_simulations>` method.
+
+        """
+        # This function is similar to Dataset.trim
+
+        def _graph_selection(
+            vs: Self,
+            **kwargs: Any,
+        ) -> tuple[float, float]:  # pragma: no cover
+            # Select the time interval graphically
+            # OBS! This part cannot be automatically tested because the it require
+            # manual action from the user (resize window).
+            # Hence, you must test this manually.
+
+            # Get axes from the plot and use them to extract tin and tout
+            figure = vs.plot_simulations(**kwargs)
+            axes = figure.get_axes()
+
+            # Define the selection dictionary
+            selection = {"tin": 0.0, "tout": vs._Dataset.dataset.index[-1]}
+
+            def update_time_interval(ax):  # type:ignore
+                time_interval = ax.get_xlim()
+                selection["tin"], selection["tout"] = time_interval
+                selection["tin"] = max(selection["tin"], 0.0)
+                selection["tout"] = max(selection["tout"], 0.0)
+                print(
+                    f"Updated time interval: {selection['tin']} to {selection['tout']}"
+                )
+
+            # Connect the event handler to the xlim_changed event
+            cid = axes[0].callbacks.connect(
+                "xlim_changed", update_time_interval
+            )
+            fig = axes[0].get_figure()
+            assert fig is not None
+
+            fig.suptitle("Trim the simulation results.")
+
+            # =======================================================
+            # By using this while loop we never give back the control to the
+            # prompt. In this way user is constrained to graphically select a
+            # time interval or to close the figure window if it wants the
+            # control back.
+            # The "event loop" is a programming structure that waits for and
+            # dispatch events and programs. An example below.
+            # An alternative better solution is welcome!
+            try:
+                while fig in [plt.figure(num) for num in plt.get_fignums()]:
+                    plt.pause(0.1)
+            except Exception as e:
+                print(f"An error occurred {e}")
+                plt.close(fig)
+            finally:
+                plt.close(fig)
+
+            # =======================================================
+            axes[0].remove_callback(cid)
+            tin_sel = selection["tin"]
+            tout_sel = selection["tout"]
+
+            return tin_sel, tout_sel
+
+        # =============================================
+        # Trim ValidationSession main function
+        # The user can either pass the pair (tin,tout) or
+        # he/she can select it graphically if nothing has passed
+        # =============================================
+
+        vs = deepcopy(self)
+        # Check if info on (tin,tout) is passed
+        if tin is None and tout is not None:
+            tin_sel = vs._Dataset.dataset.index[0]
+            tout_sel = tout
+        # If only tin is passed, then set tout to the last time sample.
+        elif tin is not None and tout is None:
+            tin_sel = tin
+            tout_sel = vs._Dataset.dataset.index[-1]
+        elif tin is not None and tout is not None:
+            tin_sel = tin
+            tout_sel = tout
+        else:  # pragma: no cover
+            tin_sel, tout_sel = _graph_selection(self, **kwargs)
+
+        if verbosity != 0:
+            print(
+                f"\n tin = {tin_sel}{vs._Dataset.dataset.index.name[1]}, tout = {tout_sel}{vs._Dataset.dataset.index.name[1]}"
+            )
+
+        # Now you can trim the dataset and update all the
+        # other time-related attributes
+        vs._Dataset.dataset = vs._Dataset.dataset.loc[tin_sel:tout_sel, :]  # type: ignore[misc]
+        vs._Dataset._nan_intervals = vs._Dataset._find_nan_intervals()
+        vs._Dataset.coverage = vs._Dataset._find_dataset_coverage()
+
+        # ... and shift everything such that tin = 0.0
+        vs._Dataset._shift_dataset_tin_to_zero()
+        vs._Dataset.dataset = vs._Dataset.dataset
+
+        # Also trim the simulations
+        vs._simulations_values = vs.simulations_values().loc[
+            tin_sel:tout_sel, :  # type: ignore[misc]
+        ]
+        vs.simulations_values().index = vs._Dataset.dataset.index
+
+        for sim_name in vs.simulations_names:
+            vs._append_validation_results(sim_name)
+
+        return vs
+
+    def plot_residuals(
+        self,
+        list_sims: str | list[str] | None = None,
+        *,
+        plot_input: bool = True,
+        layout: Literal["constrained", "compressed", "tight", "none"] = "tight",
+        ax_height: float = 1.8,
+        ax_width: float = 4.445,
+    ) -> tuple[
+        matplotlib.figure.Figure,
+        matplotlib.figure.Figure,
+        matplotlib.figure.Figure,
+    ]:
+        """Plot the residuals.
+
+        Parameters
+        ----------
+        list_sims :
+            List of simulations.
+            If empty, all the simulations are plotted.
+        layout:
+            Figures layout.
+        ax_height:
+            Approximative height (inches) of each subplot.
+        ax_width:
+            Approximative width (inches) of each subplot.
+
+
+        You are free to manipulate the returned figure as you want by using any
+        method of the class `matplotlib.figure.Figure`.
+
+        Please, refer to *matplotlib* docs for more info.
+
+
+        Example
+        -------
+        >>> fig = vs.plot_residuals() # vs is a dymoval ValidationSession object
+        # The following are methods of the class `matplotlib.figure.Figure`
+        >>> fig.set_size_inches(10,5)
+        >>> fig.set_layout_engine("constrained")
+        >>> fig.savefig("my_plot.svg")
+        """
+        # Raises
+        # ------
+        # KeyError
+        #     If the requested simulation list is empty.
+
+        # Check if you have any simulation available
+        self._sim_list_validate()
+        if not list_sims:
+            list_sims = self.simulations_names
+        else:
+            list_sims = str2list(list_sims)
+            sim_not_found = difference_lists_of_str(
+                list_sims, self.simulations_names
+            )
+            if sim_not_found:
+                raise KeyError(
+                    f"Simulation {sim_not_found} not found. "
+                    "Check the available simulations names with 'simulations_namess()'"
+                )
+        Ruu = self._input_acorr_tensor
+        Ree = self._auto_correlation_tensors
+        Rue = self._cross_correlation_tensors
+
+        # Get p
+        k0 = list(Rue.keys())[0]
+        p = Rue[k0].values[0, :, :].shape[0]
+
+        # Get q
+        k0 = list(Ree.keys())[0]
+        q = Ree[k0].values[0, :, :].shape[0]
+
+        # ===============================================================
+        # Plot input auto-correlation
+        # ===============================================================
+        if plot_input:
+            fig, ax = plt.subplots(p, p, sharex=True, squeeze=False)
+            plt.setp(ax, ylim=(-1.2, 1.2))
+            for ii in range(p):
+                for jj in range(p):
+                    if is_latex_installed:
+                        title = rf"$\hat r_{{u_{ii}u_{jj}}}$"
+                    else:
+                        title = rf"r_u{ii}u_{jj}"
+                    ax[ii, jj].plot(
+                        Ruu.lags,
+                        Ruu.values[:, ii, jj],
+                        label=title,
+                    )
+                    ax[ii, jj].grid(True)
+                    ax[ii, jj].set_xlabel("Lags")
+                    ax[ii, jj].set_title(title)
+                    ax[ii, jj].legend()
+            fig.suptitle("Input auto-correlation")
+
+            # Adjust fig size and layout
+            # Walrus operator to make mypy happy. Alternatively, you could use
+            # assert, see below.
+            if (gs := fig.get_axes()[0].get_gridspec()) is not None:
+                nrows, ncols = gs.get_geometry()
+            fig.set_size_inches(ncols * ax_width, nrows * ax_height + 1.25)
+            fig.set_layout_engine(layout)
+
+        # ===============================================================
+        # Plot residuals auto-correlation
+        # ===============================================================
+        fig1, ax1 = plt.subplots(q, q, sharex=True, squeeze=False)
+        plt.setp(ax1, ylim=(-1.2, 1.2))
+        for sim_name in list_sims:
+            for ii in range(q):
+                for jj in range(q):
+                    if is_latex_installed:
+                        title = rf"$\hat r_{{\epsilon_{ii}\epsilon_{jj}}}$"
+                    else:
+                        title = rf"r_eps{ii}eps_{jj}"
+                    ax1[ii, jj].plot(
+                        Ree[sim_name].lags,
+                        Ree[sim_name].values[:, ii, jj],
+                        label=sim_name,
+                    )
+                    ax1[ii, jj].grid(True)
+                    ax1[ii, jj].set_xlabel("Lags")
+                    ax1[ii, jj].set_title(title)
+                    ax1[ii, jj].legend()
+        fig1.suptitle("Residuals auto-correlation")
+
+        # Adjust fig size and layout
+        # Walrus operator to make mypy happy. Alternatively, you could use
+        # assert, see below.
+        if (gs := fig1.get_axes()[0].get_gridspec()) is not None:
+            nrows, ncols = gs.get_geometry()
+        fig1.set_size_inches(ncols * ax_width, nrows * ax_height + 1.25)
+        fig1.set_layout_engine(layout)
+
+        # ===============================================================
+        # Plot input-residuals cross-correlation
+        # ===============================================================
+        fig2, ax2 = plt.subplots(p, q, sharex=True, squeeze=False)
+        plt.setp(ax2, ylim=(-1.2, 1.2))
+        for sim_name in list_sims:
+            for ii in range(p):
+                for jj in range(q):
+                    if is_latex_installed:
+                        title = rf"$\hat r_{{u_{ii}\epsilon_{jj}}}$"
+                    else:
+                        title = rf"r_u{ii}eps{jj}"
+                    ax2[ii, jj].plot(
+                        Rue[sim_name].lags,
+                        Rue[sim_name].values[:, ii, jj],
+                        label=sim_name,
+                    )
+                    ax2[ii, jj].grid(True)
+                    ax2[ii, jj].set_xlabel("Lags")
+                    ax2[ii, jj].set_title(title)
+                    ax2[ii, jj].legend()
+        fig2.suptitle("Input-residuals cross-correlation")
+
+        # Adjust fig size and layout
+        gs = fig2.get_axes()[0].get_gridspec()
+        assert gs is not None
+        nrows, ncols = gs.get_geometry()
+        fig2.set_size_inches(ncols * ax_width, nrows * ax_height + 1.25)
+        fig2.set_layout_engine(layout)
+
+        if is_interactive_shell():
+            fig.show()
+            fig1.show()
+            fig2.show()
+        else:
+            plt.show()
+
+        return fig, fig1, fig2
+
+    def simulation_signals_list(self, sim_name: str | list[str]) -> list[str]:
+        """
+        Return the signal name list of a given simulation result.
+
+        Parameters
+        ----------
+        sim_name :
+            Simulation name.
+
+        Raises
+        ------
+        KeyError
+            If the requested simulation is not in the simulation list.
+        """
+        self._sim_list_validate()
+        return list(self._simulations_values[sim_name].columns)
+
+    def clear(self) -> Self:
+        """Clear all the stored simulation results."""
+        vs_temp = deepcopy(self)
+        sim_names = vs_temp.simulations_names
+        for x in sim_names:
+            vs_temp = vs_temp.drop_simulations(x)
+        return vs_temp
+
+    def append_simulation(
+        self,
+        sim_name: str,
+        y_names: list[str],
+        y_data: np.ndarray,
+    ) -> Self:
+        """
+        Append simulation results.
+        The results are stored in the
+        :py:attr:`<dymoval.validation.ValidationSession.simulations_values>` attribute.
+
+        The validation statistics are automatically computed and stored in the
+        :py:attr:`<dymoval.validation.ValidationSession.validation_results>` attribute.
+
+        Parameters
+        ----------
+        sim_name :
+            Simulation name.
+        y_label :
+            Simulation output signal names.
+        y_data :
+            Signal realizations expressed as `Nxq` 2D array of type *float*
+            with `N` observations of `q` signals.
+        """
+        vs_temp = deepcopy(self)
+        # df_sim = vs_temp.simulations_values
+
+        y_names = str2list(y_names)
+        vs_temp._simulation_validation(sim_name, y_names, y_data)
+
+        y_units = list(
+            vs_temp._Dataset.dataset["OUTPUT"].columns.get_level_values("units")
+        )
+
+        # Initialize sim df
+        df_sim = pd.DataFrame(data=y_data, index=vs_temp._Dataset.dataset.index)
+        multicols = list(zip([sim_name] * len(y_names), y_names, y_units))
+        df_sim.columns = pd.MultiIndex.from_tuples(
+            multicols, names=["sim_names", "signal_names", "units"]
+        )
+
+        # Concatenate df_sim with the current sim results
+        vs_temp._simulations_values = (
+            vs_temp.simulations_values()
+            .join(df_sim, how="right")
+            .rename_axis(df_sim.columns.names, axis=1)
+        )
+
+        # Update residuals auto-correlation and cross-correlation attributes
+        vs_temp._append_validation_results(sim_name)
+
+        return vs_temp
+
+    def drop_simulations(self, *sims: str) -> Self:
+        """Drop simulation results from the validation session.
+
+
+        Parameters
+        ----------
+        *sims :
+            Name of the simulations to be dropped.
+        """
+        # Raises
+        # ------
+        # KeyError
+        #     If the simulations list is empty.
+        # ValueError
+        #     If the simulation name is not found.
+
+        vs_temp = deepcopy(self)
+        vs_temp._sim_list_validate()
+
+        for sim_name in sims:
+            if sim_name not in vs_temp.simulations_names:
+                raise ValueError(f"Simulation {sim_name} not found.")
+            vs_temp._simulations_values = vs_temp.simulations_values().drop(
+                sim_name, axis=1, level="sim_names"
+            )
+            vs_temp.simulations_values().columns = (
+                vs_temp.simulations_values().columns.remove_unused_levels()
+            )
+
+            vs_temp._auto_correlation_tensors.pop(sim_name)
+            vs_temp._cross_correlation_tensors.pop(sim_name)
+
+            vs_temp._validation_results = vs_temp._validation_results.drop(
+                sim_name, axis=1
+            )
+
+        return vs_temp
+
+
+def validate_models(
+    dataset_in: np.ndarray | List[Signal] | List[np.ndarray],
+    dataset_out: np.ndarray | List[Signal] | List[np.ndarray],
+    sampling_period: float,
+    *sims_out: np.ndarray | List[np.ndarray],
+    validation_thresholds: Dict[str, float] | None = None,
+) -> Tuple[List[Literal["PASS", "FAIL"]], ValidationSession, Dict[str, float]]:
+
+    def _dummy_signal_list(
+        dataset: np.ndarray,  # Must be 2D array
+        sampling_period: float,
+        kind: Literal["in", "out"],
+    ) -> List[Signal]:
+        # Input must be a 2D-array, of size (N,p)
+
+        uy = "u" if kind == "in" else "y"
+        signal_list = []
+        for ii in range(dataset.shape[1]):
+            tmp: Signal = {
+                "name": f"{uy}{ii}",
+                "samples": dataset[:, ii],  # Must be a 1D array
+                "signal_unit": "NA",
+                "sampling_period": sampling_period,
+                "time_unit": "NA",
+            }
+            signal_list.append(deepcopy(tmp))
+        return signal_list
+
+    def _to_list_of_Signal(
+        data: List[np.ndarray] | np.ndarray | List[Signal],
+        sampling_period: float,
+        kind: Literal["in", "out"],
+    ) -> List[Signal]:
+        # Convert a np.ndarray or a List[np.ndarray] to a List[Signal]
+        # It performs some checks to the input data.
+
+        # Scalar case: 1D np.ndarray: stack it into a column array
+        if isinstance(data, np.ndarray) and data.ndim == 1:
+            data_list = _dummy_signal_list(
+                dataset=data[:, np.newaxis],
+                sampling_period=sampling_period,
+                kind=kind,
+            )
+
+        # Case 2D np.ndarray, columns are samples
+        elif isinstance(data, np.ndarray) and data.ndim == 2:
+            data_list = _dummy_signal_list(
+                dataset=data, sampling_period=sampling_period, kind=kind
+            )
+
+        # Case List[nd.array]
+        elif isinstance(data, list) and all(
+            isinstance(item, np.ndarray) and item.ndim == 1 for item in data
+        ):
+            # Check if all arrays have the same length
+            lengths = [len(item) for item in data]
+            if len(set(lengths)) == 1:  # All lengths should be the same
+                data_list = _dummy_signal_list(
+                    dataset=np.column_stack(data),  # type: ignore
+                    sampling_period=sampling_period,
+                    kind=kind,
+                )
+            else:
+                raise ValueError("All arrays must have the same length")
+
+        # Case List[Signal]
+
+        elif isinstance(data, list) and all(
+            isinstance(item, dict) and set(item.keys()) == set(SIGNAL_KEYS)
+            for item in data
+        ):
+            # elif isinstance(data, list) and all(isinstance(item, dict) and set(item.keys()) == set(SIGNAL_KEYS), for all items in data):
+            data_list = data  # type: ignore
+        else:
+            raise ValueError(
+                "'dataset_in' and 'dataset_out' must be 2D-arrays, list of 1D-arrays, or List of Signals"
+            )
+
+        return data_list
+
+    # ======== MAIN ================
+    if validation_thresholds is None:
+        validation_thresholds_dict = {
+            "Ruu_whiteness_1st": 0.35,
+            "Ruu_whiteness_2nd": 0.5,
+            "r2": 65,
+            "Ree_whiteness_1st": 0.35,
+            "Ree_whiteness_2nd": 0.55,
+            "Rue_whiteness_1st": 0.35,
+            "Rue_whiteness_2nd": 0.55,
+        }
+    elif isinstance(validation_thresholds, dict):
+        validation_thresholds_dict = validation_thresholds
+    else:
+        raise TypeError("'validation thresholds' must be a dict")
+
+    # Convert everything into List[Signal]
+    dataset_in_list = _to_list_of_Signal(
+        data=dataset_in, sampling_period=sampling_period, kind="in"
+    )
+    dataset_out_list = _to_list_of_Signal(
+        data=dataset_out, sampling_period=sampling_period, kind="out"
+    )
+
+    # Build Dataset instance and Validation instance
+    input_labels = [s["name"] for s in dataset_in_list]
+    output_labels = [s["name"] for s in dataset_out_list]
+    signal_list = dataset_in_list + dataset_out_list
+    validate_signals(*signal_list)
+    ds = Dataset(
+        "dummy",
+        signal_list,
+        input_labels,
+        output_labels,
+        full_time_interval=True,
+    )
+
+    # Reduce number of lags, don't pick less than 3 lags
+    nlags = max(signal_list[0]["samples"].size // 5, 3)
+    vs = ValidationSession("quick & dirty", ds, nlags=nlags)
+
+    # Actual test
+    global_outcome: List[Literal["PASS", "FAIL"]] = []
+    for ii, sim in enumerate(sims_out):
+        local_outcome = []
+        sim = np.column_stack(sim) if isinstance(sim, list) else sim
+        sim = sim[:, np.newaxis] if len(sim.shape) == 1 else sim
+        sim_name = f"Sim_{ii}"
+        vs = vs.append_simulation(
+            sim_name=sim_name, y_names=output_labels, y_data=sim
+        )
+        validation_dict = vs.validation_values(sim_name)
+
+        for k in validation_dict.keys():
+            if k != "r2":
+                local_outcome.append(
+                    validation_dict[k] < validation_thresholds_dict[k]
+                )
+            else:
+                local_outcome.append(
+                    validation_dict[k] > validation_thresholds_dict[k]
+                )
+        if all(local_outcome):
+            global_outcome.append("PASS")
+        else:
+            global_outcome.append("FAIL")
+
+    return global_outcome, vs, validation_thresholds_dict